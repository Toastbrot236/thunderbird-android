
package com.fsck.k9;

import android.content.Context;
import android.content.SharedPreferences;
import android.net.ConnectivityManager;
import android.net.Uri;
import android.util.Log;

import com.fsck.k9.crypto.Apg;
import com.fsck.k9.crypto.CryptoProvider;
import com.fsck.k9.helper.Utility;
import com.fsck.k9.mail.Address;
import com.fsck.k9.mail.MessagingException;
import com.fsck.k9.mail.Store;
import com.fsck.k9.mail.store.LocalStore;
import com.fsck.k9.mail.store.StorageManager;
import com.fsck.k9.mail.store.StorageManager.StorageProvider;
import com.fsck.k9.view.ColorChip;

import java.util.ArrayList;
import java.util.Arrays;
import java.util.Calendar;
import java.util.Collections;
import java.util.Date;
import java.util.LinkedList;
import java.util.List;
import java.util.Map;
import java.util.Random;
import java.util.UUID;
import java.util.concurrent.ConcurrentHashMap;

/**
 * Account stores all of the settings for a single account defined by the user. It is able to save
 * and delete itself given a Preferences to work with. Each account is defined by a UUID.
 */
public class Account implements BaseAccount {
    public static final String EXPUNGE_IMMEDIATELY = "EXPUNGE_IMMEDIATELY";
    public static final String EXPUNGE_MANUALLY = "EXPUNGE_MANUALLY";
    public static final String EXPUNGE_ON_POLL = "EXPUNGE_ON_POLL";

    public static final int DELETE_POLICY_NEVER = 0;
    public static final int DELETE_POLICY_7DAYS = 1;
    public static final int DELETE_POLICY_ON_DELETE = 2;
    public static final int DELETE_POLICY_MARK_AS_READ = 3;

    public static final String TYPE_WIFI = "WIFI";
    public static final String TYPE_MOBILE = "MOBILE";
    public static final String TYPE_OTHER = "OTHER";
    private static final String[] networkTypes = { TYPE_WIFI, TYPE_MOBILE, TYPE_OTHER };

    private static final MessageFormat DEFAULT_MESSAGE_FORMAT = MessageFormat.HTML;
    private static final QuoteStyle DEFAULT_QUOTE_STYLE = QuoteStyle.PREFIX;
    private static final String DEFAULT_QUOTE_PREFIX = ">";
    private static final boolean DEFAULT_REPLY_AFTER_QUOTE = false;

    /**
     * <pre>
     * 0 - Never (DELETE_POLICY_NEVER)
     * 1 - After 7 days (DELETE_POLICY_7DAYS)
     * 2 - When I delete from inbox (DELETE_POLICY_ON_DELETE)
     * 3 - Mark as read (DELETE_POLICY_MARK_AS_READ)
     * </pre>
     */
    private int mDeletePolicy;

    private final String mUuid;
    private String mStoreUri;

    /**
     * Storage provider ID, used to locate and manage the underlying DB/file
     * storage
     */
    private String mLocalStorageProviderId;
    private String mTransportUri;
    private String mDescription;
    private String mAlwaysBcc;
    private int mAutomaticCheckIntervalMinutes;
    private int mDisplayCount;
    private int mChipColor;
    private long mLastAutomaticCheckTime;
    private long mLatestOldMessageSeenTime;
    private boolean mNotifyNewMail;
    private boolean mNotifySelfNewMail;
    private String mDraftsFolderName;
    private String mSentFolderName;
    private String mTrashFolderName;
    private String mArchiveFolderName;
    private String mSpamFolderName;
    private String mAutoExpandFolderName;
    private FolderMode mFolderDisplayMode;
    private FolderMode mFolderSyncMode;
    private FolderMode mFolderPushMode;
    private FolderMode mFolderTargetMode;
    private int mAccountNumber;
    private boolean mSaveAllHeaders;
    private boolean mPushPollOnConnect;
    private boolean mNotifySync;
    private ScrollButtons mScrollMessageViewButtons;
    private ScrollButtons mScrollMessageViewMoveButtons;
    private ShowPictures mShowPictures;
    private boolean mEnableMoveButtons;
    private boolean mIsSignatureBeforeQuotedText;
    private String mExpungePolicy = EXPUNGE_IMMEDIATELY;
    private int mMaxPushFolders;
    private int mIdleRefreshMinutes;
    private boolean goToUnreadMessageSearch;
    private boolean mNotificationShowsUnreadCount;
    private final Map<String, Boolean> compressionMap = new ConcurrentHashMap<String, Boolean>();
    private Searchable searchableFolders;
    private boolean subscribedFoldersOnly;
    private int maximumPolledMessageAge;
    private int maximumAutoDownloadMessageSize;
    // Tracks if we have sent a notification for this account for
    // current set of fetched messages
    private boolean mRingNotified;
    private MessageFormat mMessageFormat;
    private QuoteStyle mQuoteStyle;
    private String mQuotePrefix;
    private boolean mReplyAfterQuote;
    private boolean mSyncRemoteDeletions;
    private String mCryptoApp;
    private boolean mCryptoAutoSignature;

    private CryptoProvider mCryptoProvider = null;

    /**
     * Name of the folder that was last selected for a copy or move operation.
     *
     * Note: For now this value isn't persisted. So it will be reset when
     *       K-9 Mail is restarted.
     */
    private String lastSelectedFolderName = null;

    private List<Identity> identities;

    private NotificationSetting mNotificationSetting = new NotificationSetting();

    public enum FolderMode {
        NONE, ALL, FIRST_CLASS, FIRST_AND_SECOND_CLASS, NOT_SECOND_CLASS
    }

    public enum ScrollButtons {
        NEVER, ALWAYS, KEYBOARD_AVAILABLE
    }

    public enum ShowPictures {
        NEVER, ALWAYS, ONLY_FROM_CONTACTS
    }

    public enum Searchable {
        ALL, DISPLAYABLE, NONE
    }

    public enum QuoteStyle {
        PREFIX, HEADER
    }

    public enum MessageFormat {
        TEXT, HTML
    }

    protected Account(Context context) {
        mUuid = UUID.randomUUID().toString();
        mLocalStorageProviderId = StorageManager.getInstance(K9.app).getDefaultProviderId();
        mAutomaticCheckIntervalMinutes = -1;
        mIdleRefreshMinutes = 24;
        mSaveAllHeaders = true;
        mPushPollOnConnect = true;
        mDisplayCount = K9.DEFAULT_VISIBLE_LIMIT;
        mAccountNumber = -1;
        mNotifyNewMail = true;
        mNotifySync = true;
        mNotifySelfNewMail = true;
        mFolderDisplayMode = FolderMode.NOT_SECOND_CLASS;
        mFolderSyncMode = FolderMode.FIRST_CLASS;
        mFolderPushMode = FolderMode.FIRST_CLASS;
        mFolderTargetMode = FolderMode.NOT_SECOND_CLASS;
        mScrollMessageViewButtons = ScrollButtons.NEVER;
        mScrollMessageViewMoveButtons = ScrollButtons.NEVER;
        mShowPictures = ShowPictures.NEVER;
        mEnableMoveButtons = false;
        mIsSignatureBeforeQuotedText = false;
        mExpungePolicy = EXPUNGE_IMMEDIATELY;
        mAutoExpandFolderName = "INBOX";
        mMaxPushFolders = 10;
        mChipColor = (new Random()).nextInt(0xffffff) + 0xff000000;
        goToUnreadMessageSearch = false;
        mNotificationShowsUnreadCount = true;
        subscribedFoldersOnly = false;
        maximumPolledMessageAge = -1;
        maximumAutoDownloadMessageSize = 32768;
        mMessageFormat = DEFAULT_MESSAGE_FORMAT;
        mQuoteStyle = DEFAULT_QUOTE_STYLE;
        mQuotePrefix = DEFAULT_QUOTE_PREFIX;
        mReplyAfterQuote = DEFAULT_REPLY_AFTER_QUOTE;
        mSyncRemoteDeletions = true;
        mCryptoApp = Apg.NAME;
        mCryptoAutoSignature = false;

        searchableFolders = Searchable.ALL;

        identities = new ArrayList<Identity>();

        Identity identity = new Identity();
        identity.setSignatureUse(true);
        identity.setSignature(context.getString(R.string.default_signature));
        identity.setDescription(context.getString(R.string.default_identity_description));
        identities.add(identity);

        mNotificationSetting = new NotificationSetting();
        mNotificationSetting.setVibrate(false);
        mNotificationSetting.setVibratePattern(0);
        mNotificationSetting.setVibrateTimes(5);
        mNotificationSetting.setRing(true);
        mNotificationSetting.setRingtone("content://settings/system/notification_sound");
        mNotificationSetting.setLedColor(mChipColor);
    }

    protected Account(Preferences preferences, String uuid) {
        this.mUuid = uuid;
        loadAccount(preferences);
    }

    /**
     * Load stored settings for this account.
     */
    private synchronized void loadAccount(Preferences preferences) {

        SharedPreferences prefs = preferences.getPreferences();

        mStoreUri = Utility.base64Decode(prefs.getString(mUuid + ".storeUri", null));
        mLocalStorageProviderId = prefs.getString(mUuid + ".localStorageProvider", StorageManager.getInstance(K9.app).getDefaultProviderId());
        mTransportUri = Utility.base64Decode(prefs.getString(mUuid + ".transportUri", null));
        mDescription = prefs.getString(mUuid + ".description", null);
        mAlwaysBcc = prefs.getString(mUuid + ".alwaysBcc", mAlwaysBcc);
        mAutomaticCheckIntervalMinutes = prefs.getInt(mUuid + ".automaticCheckIntervalMinutes", -1);
        mIdleRefreshMinutes = prefs.getInt(mUuid + ".idleRefreshMinutes", 24);
        mSaveAllHeaders = prefs.getBoolean(mUuid + ".saveAllHeaders", true);
        mPushPollOnConnect = prefs.getBoolean(mUuid + ".pushPollOnConnect", true);
        mDisplayCount = prefs.getInt(mUuid + ".displayCount", K9.DEFAULT_VISIBLE_LIMIT);
        if (mDisplayCount < 0) {
            mDisplayCount = K9.DEFAULT_VISIBLE_LIMIT;
        }
        mLastAutomaticCheckTime = prefs.getLong(mUuid + ".lastAutomaticCheckTime", 0);
        mLatestOldMessageSeenTime = prefs.getLong(mUuid + ".latestOldMessageSeenTime", 0);
        mNotifyNewMail = prefs.getBoolean(mUuid + ".notifyNewMail", false);
        mNotifySelfNewMail = prefs.getBoolean(mUuid + ".notifySelfNewMail", true);
        mNotifySync = prefs.getBoolean(mUuid + ".notifyMailCheck", false);
        mDeletePolicy = prefs.getInt(mUuid + ".deletePolicy", 0);
        mDraftsFolderName = prefs.getString(mUuid  + ".draftsFolderName", "Drafts");
        mSentFolderName = prefs.getString(mUuid  + ".sentFolderName", "Sent");
        mTrashFolderName = prefs.getString(mUuid  + ".trashFolderName", "Trash");
        mArchiveFolderName = prefs.getString(mUuid  + ".archiveFolderName", "Archive");
        mSpamFolderName = prefs.getString(mUuid  + ".spamFolderName", "Spam");
        mExpungePolicy = prefs.getString(mUuid  + ".expungePolicy", EXPUNGE_IMMEDIATELY);
        mSyncRemoteDeletions = prefs.getBoolean(mUuid  + ".syncRemoteDeletions", true);

        mMaxPushFolders = prefs.getInt(mUuid + ".maxPushFolders", 10);
        goToUnreadMessageSearch = prefs.getBoolean(mUuid + ".goToUnreadMessageSearch", false);
        mNotificationShowsUnreadCount = prefs.getBoolean(mUuid + ".notificationUnreadCount", true);
        subscribedFoldersOnly = prefs.getBoolean(mUuid + ".subscribedFoldersOnly", false);
        maximumPolledMessageAge = prefs.getInt(mUuid + ".maximumPolledMessageAge", -1);
        maximumAutoDownloadMessageSize = prefs.getInt(mUuid + ".maximumAutoDownloadMessageSize", 32768);
        mMessageFormat = MessageFormat.valueOf(prefs.getString(mUuid + ".messageFormat", DEFAULT_MESSAGE_FORMAT.name()));
        mQuoteStyle = QuoteStyle.valueOf(prefs.getString(mUuid + ".quoteStyle", DEFAULT_QUOTE_STYLE.name()));
        mQuotePrefix = prefs.getString(mUuid + ".quotePrefix", DEFAULT_QUOTE_PREFIX);
        mReplyAfterQuote = prefs.getBoolean(mUuid + ".replyAfterQuote", DEFAULT_REPLY_AFTER_QUOTE);
        for (String type : networkTypes) {
            Boolean useCompression = prefs.getBoolean(mUuid + ".useCompression." + type,
                                     true);
            compressionMap.put(type, useCompression);
        }

        mAutoExpandFolderName = prefs.getString(mUuid  + ".autoExpandFolderName",
                                                "INBOX");

        mAccountNumber = prefs.getInt(mUuid + ".accountNumber", 0);

        Random random = new Random((long)mAccountNumber + 4);

        mChipColor = prefs.getInt(mUuid + ".chipColor",
                                  (random.nextInt(0x70)) +
                                  (random.nextInt(0x70) * 0xff) +
                                  (random.nextInt(0x70) * 0xffff) +
                                  0xff000000);

        try {
            mScrollMessageViewButtons = ScrollButtons.valueOf(prefs.getString(mUuid + ".hideButtonsEnum",
                                        ScrollButtons.NEVER.name()));
        } catch (Exception e) {
            mScrollMessageViewButtons = ScrollButtons.NEVER;
        }

        try {
            mScrollMessageViewMoveButtons = ScrollButtons.valueOf(prefs.getString(mUuid + ".hideMoveButtonsEnum",
                                            ScrollButtons.NEVER.name()));
        } catch (Exception e) {
            mScrollMessageViewMoveButtons = ScrollButtons.NEVER;
        }

        try {
            mShowPictures = ShowPictures.valueOf(prefs.getString(mUuid + ".showPicturesEnum",
                                                 ShowPictures.NEVER.name()));
        } catch (Exception e) {
            mShowPictures = ShowPictures.NEVER;
        }

        mEnableMoveButtons = prefs.getBoolean(mUuid + ".enableMoveButtons", false);

        mNotificationSetting.setVibrate(prefs.getBoolean(mUuid + ".vibrate", false));
        mNotificationSetting.setVibratePattern(prefs.getInt(mUuid + ".vibratePattern", 0));
        mNotificationSetting.setVibrateTimes(prefs.getInt(mUuid + ".vibrateTimes", 5));
        mNotificationSetting.setRing(prefs.getBoolean(mUuid + ".ring", true));
        mNotificationSetting.setRingtone(prefs.getString(mUuid  + ".ringtone",
                                         "content://settings/system/notification_sound"));
        mNotificationSetting.setLed(prefs.getBoolean(mUuid + ".led", true));
        mNotificationSetting.setLedColor(prefs.getInt(mUuid + ".ledColor", mChipColor));

        try {
            mFolderDisplayMode = FolderMode.valueOf(prefs.getString(mUuid  + ".folderDisplayMode",
                                                    FolderMode.NOT_SECOND_CLASS.name()));
        } catch (Exception e) {
            mFolderDisplayMode = FolderMode.NOT_SECOND_CLASS;
        }

        try {
            mFolderSyncMode = FolderMode.valueOf(prefs.getString(mUuid  + ".folderSyncMode",
                                                 FolderMode.FIRST_CLASS.name()));
        } catch (Exception e) {
            mFolderSyncMode = FolderMode.FIRST_CLASS;
        }

        try {
            mFolderPushMode = FolderMode.valueOf(prefs.getString(mUuid  + ".folderPushMode",
                                                 FolderMode.FIRST_CLASS.name()));
        } catch (Exception e) {
            mFolderPushMode = FolderMode.FIRST_CLASS;
        }

        try {
            mFolderTargetMode = FolderMode.valueOf(prefs.getString(mUuid  + ".folderTargetMode",
                                                   FolderMode.NOT_SECOND_CLASS.name()));
        } catch (Exception e) {
            mFolderTargetMode = FolderMode.NOT_SECOND_CLASS;
        }

        try {
            searchableFolders = Searchable.valueOf(prefs.getString(mUuid  + ".searchableFolders",
                                                   Searchable.ALL.name()));
        } catch (Exception e) {
            searchableFolders = Searchable.ALL;
        }

        mIsSignatureBeforeQuotedText = prefs.getBoolean(mUuid  + ".signatureBeforeQuotedText", false);
        identities = loadIdentities(prefs);

        mCryptoApp = prefs.getString(mUuid + ".cryptoApp", Apg.NAME);
        mCryptoAutoSignature = prefs.getBoolean(mUuid + ".cryptoAutoSignature", false);
    }


    protected synchronized void delete(Preferences preferences) {
        String[] uuids = preferences.getPreferences().getString("accountUuids", "").split(",");
        StringBuffer sb = new StringBuffer();
        for (int i = 0, length = uuids.length; i < length; i++) {
            if (!uuids[i].equals(mUuid)) {
                if (sb.length() > 0) {
                    sb.append(',');
                }
                sb.append(uuids[i]);
            }
        }
        String accountUuids = sb.toString();
        SharedPreferences.Editor editor = preferences.getPreferences().edit();
        editor.putString("accountUuids", accountUuids);

        editor.remove(mUuid + ".storeUri");
        editor.remove(mUuid + ".localStoreUri");
        editor.remove(mUuid + ".transportUri");
        editor.remove(mUuid + ".description");
        editor.remove(mUuid + ".name");
        editor.remove(mUuid + ".email");
        editor.remove(mUuid + ".alwaysBcc");
        editor.remove(mUuid + ".automaticCheckIntervalMinutes");
        editor.remove(mUuid + ".pushPollOnConnect");
        editor.remove(mUuid + ".saveAllHeaders");
        editor.remove(mUuid + ".idleRefreshMinutes");
        editor.remove(mUuid + ".lastAutomaticCheckTime");
        editor.remove(mUuid + ".latestOldMessageSeenTime");
        editor.remove(mUuid + ".notifyNewMail");
        editor.remove(mUuid + ".notifySelfNewMail");
        editor.remove(mUuid + ".deletePolicy");
        editor.remove(mUuid + ".draftsFolderName");
        editor.remove(mUuid + ".sentFolderName");
        editor.remove(mUuid + ".trashFolderName");
        editor.remove(mUuid + ".archiveFolderName");
        editor.remove(mUuid + ".spamFolderName");
        editor.remove(mUuid + ".autoExpandFolderName");
        editor.remove(mUuid + ".accountNumber");
        editor.remove(mUuid + ".vibrate");
        editor.remove(mUuid + ".vibratePattern");
        editor.remove(mUuid + ".vibrateTimes");
        editor.remove(mUuid + ".ring");
        editor.remove(mUuid + ".ringtone");
        editor.remove(mUuid + ".lastFullSync");
        editor.remove(mUuid + ".folderDisplayMode");
        editor.remove(mUuid + ".folderSyncMode");
        editor.remove(mUuid + ".folderPushMode");
        editor.remove(mUuid + ".folderTargetMode");
        editor.remove(mUuid + ".hideButtonsEnum");
        editor.remove(mUuid + ".signatureBeforeQuotedText");
        editor.remove(mUuid + ".expungePolicy");
        editor.remove(mUuid + ".syncRemoteDeletions");
        editor.remove(mUuid + ".maxPushFolders");
        editor.remove(mUuid + ".searchableFolders");
        editor.remove(mUuid + ".chipColor");
        editor.remove(mUuid + ".led");
        editor.remove(mUuid + ".ledColor");
        editor.remove(mUuid + ".goToUnreadMessageSearch");
        editor.remove(mUuid + ".notificationUnreadCount");
        editor.remove(mUuid + ".subscribedFoldersOnly");
        editor.remove(mUuid + ".maximumPolledMessageAge");
        editor.remove(mUuid + ".maximumAutoDownloadMessageSize");
        editor.remove(mUuid + ".quoteStyle");
        editor.remove(mUuid + ".quotePrefix");
        editor.remove(mUuid + ".showPicturesEnum");
        editor.remove(mUuid + ".replyAfterQuote");
        editor.remove(mUuid + ".cryptoApp");
        editor.remove(mUuid + ".cryptoAutoSignature");
        editor.remove(mUuid + ".enableMoveButtons");
        editor.remove(mUuid + ".hideMoveButtonsEnum");
        for (String type : networkTypes) {
            editor.remove(mUuid + ".useCompression." + type);
        }
        deleteIdentities(preferences.getPreferences(), editor);
        editor.commit();
    }

<<<<<<< HEAD
=======
    public static int findNewAccountNumber(List<Integer> accountNumbers) {
        int newAccountNumber = -1;
        Collections.sort(accountNumbers);
        for (int accountNumber : accountNumbers) {
            if (accountNumber > newAccountNumber + 1) {
                break;
            }
            newAccountNumber = accountNumber;
        }
        newAccountNumber++;
        return newAccountNumber;
    }

    public static List<Integer> getExistingAccountNumbers(Preferences preferences) {
        Account[] accounts = preferences.getAccounts();
        List<Integer> accountNumbers = new LinkedList<Integer>();
        for (int i = 0; i < accounts.length; i++) {
            accountNumbers.add(accounts[i].getAccountNumber());
        }
        return accountNumbers;
    }
    public static int generateAccountNumber(Preferences preferences) {
        List<Integer> accountNumbers = getExistingAccountNumbers(preferences);
        return findNewAccountNumber(accountNumbers);
    }

>>>>>>> 807f85d3
    public synchronized void save(Preferences preferences) {
        SharedPreferences.Editor editor = preferences.getPreferences().edit();

        if (!preferences.getPreferences().getString("accountUuids", "").contains(mUuid)) {
            /*
             * When the account is first created we assign it a unique account number. The
             * account number will be unique to that account for the lifetime of the account.
             * So, we get all the existing account numbers, sort them ascending, loop through
             * the list and check if the number is greater than 1 + the previous number. If so
             * we use the previous number + 1 as the account number. This refills gaps.
             * mAccountNumber starts as -1 on a newly created account. It must be -1 for this
             * algorithm to work.
             *
             * I bet there is a much smarter way to do this. Anyone like to suggest it?
             */
<<<<<<< HEAD
            Account[] accounts = preferences.getAccounts();
            int[] accountNumbers = new int[accounts.length];
            for (int i = 0; i < accounts.length; i++) {
                accountNumbers[i] = accounts[i].getAccountNumber();
            }
            Arrays.sort(accountNumbers);
            for (int accountNumber : accountNumbers) {
                if (accountNumber > mAccountNumber + 1) {
                    break;
                }
                mAccountNumber = accountNumber;
            }
            mAccountNumber++;
=======
            mAccountNumber = generateAccountNumber(preferences);
>>>>>>> 807f85d3

            String accountUuids = preferences.getPreferences().getString("accountUuids", "");
            accountUuids += (accountUuids.length() != 0 ? "," : "") + mUuid;
            editor.putString("accountUuids", accountUuids);
        }

        editor.putString(mUuid + ".storeUri", Utility.base64Encode(mStoreUri));
        editor.putString(mUuid + ".localStorageProvider", mLocalStorageProviderId);
        editor.putString(mUuid + ".transportUri", Utility.base64Encode(mTransportUri));
        editor.putString(mUuid + ".description", mDescription);
        editor.putString(mUuid + ".alwaysBcc", mAlwaysBcc);
        editor.putInt(mUuid + ".automaticCheckIntervalMinutes", mAutomaticCheckIntervalMinutes);
        editor.putInt(mUuid + ".idleRefreshMinutes", mIdleRefreshMinutes);
        editor.putBoolean(mUuid + ".saveAllHeaders", mSaveAllHeaders);
        editor.putBoolean(mUuid + ".pushPollOnConnect", mPushPollOnConnect);
        editor.putInt(mUuid + ".displayCount", mDisplayCount);
        editor.putLong(mUuid + ".lastAutomaticCheckTime", mLastAutomaticCheckTime);
        editor.putLong(mUuid + ".latestOldMessageSeenTime", mLatestOldMessageSeenTime);
        editor.putBoolean(mUuid + ".notifyNewMail", mNotifyNewMail);
        editor.putBoolean(mUuid + ".notifySelfNewMail", mNotifySelfNewMail);
        editor.putBoolean(mUuid + ".notifyMailCheck", mNotifySync);
        editor.putInt(mUuid + ".deletePolicy", mDeletePolicy);
        editor.putString(mUuid + ".draftsFolderName", mDraftsFolderName);
        editor.putString(mUuid + ".sentFolderName", mSentFolderName);
        editor.putString(mUuid + ".trashFolderName", mTrashFolderName);
        editor.putString(mUuid + ".archiveFolderName", mArchiveFolderName);
        editor.putString(mUuid + ".spamFolderName", mSpamFolderName);
        editor.putString(mUuid + ".autoExpandFolderName", mAutoExpandFolderName);
        editor.putInt(mUuid + ".accountNumber", mAccountNumber);
        editor.putString(mUuid + ".hideButtonsEnum", mScrollMessageViewButtons.name());
        editor.putString(mUuid + ".hideMoveButtonsEnum", mScrollMessageViewMoveButtons.name());
        editor.putString(mUuid + ".showPicturesEnum", mShowPictures.name());
        editor.putBoolean(mUuid + ".enableMoveButtons", mEnableMoveButtons);
        editor.putString(mUuid + ".folderDisplayMode", mFolderDisplayMode.name());
        editor.putString(mUuid + ".folderSyncMode", mFolderSyncMode.name());
        editor.putString(mUuid + ".folderPushMode", mFolderPushMode.name());
        editor.putString(mUuid + ".folderTargetMode", mFolderTargetMode.name());
        editor.putBoolean(mUuid + ".signatureBeforeQuotedText", this.mIsSignatureBeforeQuotedText);
        editor.putString(mUuid + ".expungePolicy", mExpungePolicy);
        editor.putBoolean(mUuid + ".syncRemoteDeletions", mSyncRemoteDeletions);
        editor.putInt(mUuid + ".maxPushFolders", mMaxPushFolders);
        editor.putString(mUuid + ".searchableFolders", searchableFolders.name());
        editor.putInt(mUuid + ".chipColor", mChipColor);
        editor.putBoolean(mUuid + ".goToUnreadMessageSearch", goToUnreadMessageSearch);
        editor.putBoolean(mUuid + ".notificationUnreadCount", mNotificationShowsUnreadCount);
        editor.putBoolean(mUuid + ".subscribedFoldersOnly", subscribedFoldersOnly);
        editor.putInt(mUuid + ".maximumPolledMessageAge", maximumPolledMessageAge);
        editor.putInt(mUuid + ".maximumAutoDownloadMessageSize", maximumAutoDownloadMessageSize);
        editor.putString(mUuid + ".messageFormat", mMessageFormat.name());
        editor.putString(mUuid + ".quoteStyle", mQuoteStyle.name());
        editor.putString(mUuid + ".quotePrefix", mQuotePrefix);
        editor.putBoolean(mUuid + ".replyAfterQuote", mReplyAfterQuote);
        editor.putString(mUuid + ".cryptoApp", mCryptoApp);
        editor.putBoolean(mUuid + ".cryptoAutoSignature", mCryptoAutoSignature);

        editor.putBoolean(mUuid + ".vibrate", mNotificationSetting.shouldVibrate());
        editor.putInt(mUuid + ".vibratePattern", mNotificationSetting.getVibratePattern());
        editor.putInt(mUuid + ".vibrateTimes", mNotificationSetting.getVibrateTimes());
        editor.putBoolean(mUuid + ".ring", mNotificationSetting.shouldRing());
        editor.putString(mUuid + ".ringtone", mNotificationSetting.getRingtone());
        editor.putBoolean(mUuid + ".led", mNotificationSetting.isLed());
        editor.putInt(mUuid + ".ledColor", mNotificationSetting.getLedColor());

        for (String type : networkTypes) {
            Boolean useCompression = compressionMap.get(type);
            if (useCompression != null) {
                editor.putBoolean(mUuid + ".useCompression." + type, useCompression);
            }
        }
        saveIdentities(preferences.getPreferences(), editor);

        editor.commit();

    }

    public void resetVisibleLimits() {
        try {
            getLocalStore().resetVisibleLimits(getDisplayCount());
        } catch (MessagingException e) {
            Log.e(K9.LOG_TAG, "Unable to reset visible limits", e);
        }

    }

    /**
     * @param context
     * @return <code>null</code> if not available
     * @throws MessagingException
     * @see {@link #isAvailable(Context)}
     */
    public AccountStats getStats(Context context) throws MessagingException {
        if (!isAvailable(context)) {
            return null;
        }
        long startTime = System.currentTimeMillis();
        AccountStats stats = new AccountStats();
        LocalStore localStore = getLocalStore();
        if (K9.measureAccounts()) {
            stats.size = localStore.getSize();
        }
        localStore.getMessageCounts(stats);
        long endTime = System.currentTimeMillis();
        if (K9.DEBUG)
            Log.d(K9.LOG_TAG, "Account.getStats() on " + getDescription() + " took " + (endTime - startTime) + " ms;");
        return stats;
    }


    public synchronized void setChipColor(int color) {
        mChipColor = color;
    }

    public synchronized int getChipColor() {
        return mChipColor;
    }


    public ColorChip generateColorChip() {
        return new ColorChip(mChipColor);
    }


    public String getUuid() {
        return mUuid;
    }

    public Uri getContentUri() {
        return Uri.parse("content://accounts/" + getUuid());
    }

    public synchronized String getStoreUri() {
        return mStoreUri;
    }

    public synchronized void setStoreUri(String storeUri) {
        this.mStoreUri = storeUri;
    }

    public synchronized String getTransportUri() {
        return mTransportUri;
    }

    public synchronized void setTransportUri(String transportUri) {
        this.mTransportUri = transportUri;
    }

    public synchronized String getDescription() {
        return mDescription;
    }

    public synchronized void setDescription(String description) {
        this.mDescription = description;
    }

    public synchronized String getName() {
        return identities.get(0).getName();
    }

    public synchronized void setName(String name) {
        identities.get(0).setName(name);
    }

    public synchronized boolean getSignatureUse() {
        return identities.get(0).getSignatureUse();
    }

    public synchronized void setSignatureUse(boolean signatureUse) {
        identities.get(0).setSignatureUse(signatureUse);
    }

    public synchronized String getSignature() {
        return identities.get(0).getSignature();
    }

    public synchronized void setSignature(String signature) {
        identities.get(0).setSignature(signature);
    }

    public synchronized String getEmail() {
        return identities.get(0).getEmail();
    }

    public synchronized void setEmail(String email) {
        identities.get(0).setEmail(email);
    }

    public synchronized String getAlwaysBcc() {
        return mAlwaysBcc;
    }

    public synchronized void setAlwaysBcc(String alwaysBcc) {
        this.mAlwaysBcc = alwaysBcc;
    }

    /* Have we sent a new mail notification on this account */
    public boolean isRingNotified() {
        return mRingNotified;
    }

    public void setRingNotified(boolean ringNotified) {
        mRingNotified = ringNotified;
    }

    public String getLocalStorageProviderId() {
        return mLocalStorageProviderId;
    }

    public void setLocalStorageProviderId(String id) {

        if (!mLocalStorageProviderId.equals(id)) {

            boolean successful = false;
            try {
                switchLocalStorage(id);
                successful = true;
            } catch (MessagingException e) {
<<<<<<< HEAD
                Log.e(K9.LOG_TAG, "Switching local storage provider from " +
                      mLocalStorageProviderId + " to " + id + " failed.", e);
=======
>>>>>>> 807f85d3
            } finally {
                // if migration to/from SD-card failed once, it will fail again.
                if (!successful) {
                    return;
                }
            }

            mLocalStorageProviderId = id;
        }

    }

//    public synchronized void setLocalStoreUri(String localStoreUri)
//    {
//        this.mLocalStoreUri = localStoreUri;
//    }

    /**
     * Returns -1 for never.
     */
    public synchronized int getAutomaticCheckIntervalMinutes() {
        return mAutomaticCheckIntervalMinutes;
    }

    /**
     * @param automaticCheckIntervalMinutes or -1 for never.
     */
    public synchronized boolean setAutomaticCheckIntervalMinutes(int automaticCheckIntervalMinutes) {
        int oldInterval = this.mAutomaticCheckIntervalMinutes;
        this.mAutomaticCheckIntervalMinutes = automaticCheckIntervalMinutes;

        return (oldInterval != automaticCheckIntervalMinutes);
    }

    public synchronized int getDisplayCount() {
        return mDisplayCount;
    }

    public synchronized void setDisplayCount(int displayCount) {
        if (displayCount != -1) {
            this.mDisplayCount = displayCount;
        } else {
            this.mDisplayCount = K9.DEFAULT_VISIBLE_LIMIT;
        }
        resetVisibleLimits();
    }

    public synchronized long getLastAutomaticCheckTime() {
        return mLastAutomaticCheckTime;
    }

    public synchronized void setLastAutomaticCheckTime(long lastAutomaticCheckTime) {
        this.mLastAutomaticCheckTime = lastAutomaticCheckTime;
    }

    public synchronized long getLatestOldMessageSeenTime() {
        return mLatestOldMessageSeenTime;
    }

    public synchronized void setLatestOldMessageSeenTime(long latestOldMessageSeenTime) {
        this.mLatestOldMessageSeenTime = latestOldMessageSeenTime;
    }

    public synchronized boolean isNotifyNewMail() {
        return mNotifyNewMail;
    }

    public synchronized void setNotifyNewMail(boolean notifyNewMail) {
        this.mNotifyNewMail = notifyNewMail;
    }

    public synchronized int getDeletePolicy() {
        return mDeletePolicy;
    }

    public synchronized void setDeletePolicy(int deletePolicy) {
        this.mDeletePolicy = deletePolicy;
    }


    public boolean isSpecialFolder(String folderName) {
        if (folderName != null && (folderName.equalsIgnoreCase(K9.INBOX) ||
                                   folderName.equals(getTrashFolderName()) ||
                                   folderName.equals(getDraftsFolderName()) ||
                                   folderName.equals(getArchiveFolderName()) ||
                                   folderName.equals(getSpamFolderName()) ||
                                   folderName.equals(getOutboxFolderName()) ||
                                   folderName.equals(getSentFolderName()) ||
                                   folderName.equals(getErrorFolderName()))) {
            return true;

        } else {
            return false;
        }

    }


    public synchronized String getDraftsFolderName() {
        return mDraftsFolderName;
    }

    public synchronized void setDraftsFolderName(String draftsFolderName) {
        mDraftsFolderName = draftsFolderName;
    }

    public synchronized String getSentFolderName() {
        return mSentFolderName;
    }

    public synchronized String getErrorFolderName() {
        return K9.ERROR_FOLDER_NAME;
    }

    public synchronized void setSentFolderName(String sentFolderName) {
        mSentFolderName = sentFolderName;
    }

    public synchronized String getTrashFolderName() {
        return mTrashFolderName;
    }

    public synchronized void setTrashFolderName(String trashFolderName) {
        mTrashFolderName = trashFolderName;
    }

    public synchronized String getArchiveFolderName() {
        return mArchiveFolderName;
    }

    public synchronized void setArchiveFolderName(String archiveFolderName) {
        mArchiveFolderName = archiveFolderName;
    }

    public synchronized String getSpamFolderName() {
        return mSpamFolderName;
    }

    public synchronized void setSpamFolderName(String spamFolderName) {
        mSpamFolderName = spamFolderName;
    }

    public synchronized String getOutboxFolderName() {
<<<<<<< HEAD
        return K9.OUTBOX;
    }

=======
        return mOutboxFolderName;
    }

    public synchronized void setOutboxFolderName(String outboxFolderName) {
        mOutboxFolderName = outboxFolderName;
    }

>>>>>>> 807f85d3
    public synchronized String getAutoExpandFolderName() {
        return mAutoExpandFolderName;
    }

    public synchronized void setAutoExpandFolderName(String autoExpandFolderName) {
        mAutoExpandFolderName = autoExpandFolderName;
    }

    public synchronized int getAccountNumber() {
        return mAccountNumber;
    }

    public synchronized FolderMode getFolderDisplayMode() {
        return mFolderDisplayMode;
    }

    public synchronized boolean setFolderDisplayMode(FolderMode displayMode) {
        FolderMode oldDisplayMode = mFolderDisplayMode;
        mFolderDisplayMode = displayMode;
        return oldDisplayMode != displayMode;
    }

    public synchronized FolderMode getFolderSyncMode() {
        return mFolderSyncMode;
    }

    public synchronized boolean setFolderSyncMode(FolderMode syncMode) {
        FolderMode oldSyncMode = mFolderSyncMode;
        mFolderSyncMode = syncMode;

        if (syncMode == FolderMode.NONE && oldSyncMode != FolderMode.NONE) {
            return true;
        }
        if (syncMode != FolderMode.NONE && oldSyncMode == FolderMode.NONE) {
            return true;
        }
        return false;
    }

    public synchronized FolderMode getFolderPushMode() {
        return mFolderPushMode;
    }

    public synchronized boolean setFolderPushMode(FolderMode pushMode) {
        FolderMode oldPushMode = mFolderPushMode;

        mFolderPushMode = pushMode;
        return pushMode != oldPushMode;
    }

    public synchronized boolean isShowOngoing() {
        return mNotifySync;
    }

    public synchronized void setShowOngoing(boolean showOngoing) {
        this.mNotifySync = showOngoing;
    }

    public synchronized ScrollButtons getScrollMessageViewButtons() {
        return mScrollMessageViewButtons;
    }

    public synchronized void setScrollMessageViewButtons(ScrollButtons scrollMessageViewButtons) {
        mScrollMessageViewButtons = scrollMessageViewButtons;
    }

    public synchronized ScrollButtons getScrollMessageViewMoveButtons() {
        return mScrollMessageViewMoveButtons;
    }

    public synchronized void setScrollMessageViewMoveButtons(ScrollButtons scrollMessageViewButtons) {
        mScrollMessageViewMoveButtons = scrollMessageViewButtons;
    }

    public synchronized ShowPictures getShowPictures() {
        return mShowPictures;
    }

    public synchronized void setShowPictures(ShowPictures showPictures) {
        mShowPictures = showPictures;
    }

    public synchronized FolderMode getFolderTargetMode() {
        return mFolderTargetMode;
    }

    public synchronized void setFolderTargetMode(FolderMode folderTargetMode) {
        mFolderTargetMode = folderTargetMode;
    }

    public synchronized boolean isSignatureBeforeQuotedText() {
        return mIsSignatureBeforeQuotedText;
    }

    public synchronized void setSignatureBeforeQuotedText(boolean mIsSignatureBeforeQuotedText) {
        this.mIsSignatureBeforeQuotedText = mIsSignatureBeforeQuotedText;
    }

    public synchronized boolean isNotifySelfNewMail() {
        return mNotifySelfNewMail;
    }

    public synchronized void setNotifySelfNewMail(boolean notifySelfNewMail) {
        mNotifySelfNewMail = notifySelfNewMail;
    }

    public synchronized String getExpungePolicy() {
        return mExpungePolicy;
    }

    public synchronized void setExpungePolicy(String expungePolicy) {
        mExpungePolicy = expungePolicy;
    }

    public synchronized int getMaxPushFolders() {
        return mMaxPushFolders;
    }

    public synchronized boolean setMaxPushFolders(int maxPushFolders) {
        int oldMaxPushFolders = mMaxPushFolders;
        mMaxPushFolders = maxPushFolders;
        return oldMaxPushFolders != maxPushFolders;
    }

    public LocalStore getLocalStore() throws MessagingException {
        return Store.getLocalInstance(this, K9.app);
    }

    public Store getRemoteStore() throws MessagingException {
        return Store.getRemoteInstance(this);
    }

    @Override
    public synchronized String toString() {
        return mDescription;
    }

    public synchronized void setCompression(String networkType, boolean useCompression) {
        compressionMap.put(networkType, useCompression);
    }

    public synchronized boolean useCompression(String networkType) {
        Boolean useCompression = compressionMap.get(networkType);
        if (useCompression == null) {
            return true;
        } else {
            return useCompression;
        }
    }

    public boolean useCompression(int type) {
        String networkType = TYPE_OTHER;
        switch (type) {
        case ConnectivityManager.TYPE_MOBILE:
            networkType = TYPE_MOBILE;
            break;
        case ConnectivityManager.TYPE_WIFI:
            networkType = TYPE_WIFI;
            break;
        }
        return useCompression(networkType);
    }

    @Override
    public boolean equals(Object o) {
        if (o instanceof Account) {
            return ((Account)o).mUuid.equals(mUuid);
        }
        return super.equals(o);
    }

    @Override
    public int hashCode() {
        return mUuid.hashCode();
    }


    private synchronized List<Identity> loadIdentities(SharedPreferences prefs) {
        List<Identity> newIdentities = new ArrayList<Identity>();
        int ident = 0;
        boolean gotOne = false;
        do {
            gotOne = false;
            String name = prefs.getString(mUuid + ".name." + ident, null);
            String email = prefs.getString(mUuid + ".email." + ident, null);
            boolean signatureUse = prefs.getBoolean(mUuid  + ".signatureUse." + ident, true);
            String signature = prefs.getString(mUuid + ".signature." + ident, null);
            String description = prefs.getString(mUuid + ".description." + ident, null);
            final String replyTo = prefs.getString(mUuid + ".replyTo." + ident, null);
            if (email != null) {
                Identity identity = new Identity();
                identity.setName(name);
                identity.setEmail(email);
                identity.setSignatureUse(signatureUse);
                identity.setSignature(signature);
                identity.setDescription(description);
                identity.setReplyTo(replyTo);
                newIdentities.add(identity);
                gotOne = true;
            }
            ident++;
        } while (gotOne);

        if (newIdentities.size() == 0) {
            String name = prefs.getString(mUuid + ".name", null);
            String email = prefs.getString(mUuid + ".email", null);
            boolean signatureUse = prefs.getBoolean(mUuid  + ".signatureUse", true);
            String signature = prefs.getString(mUuid + ".signature", null);
            Identity identity = new Identity();
            identity.setName(name);
            identity.setEmail(email);
            identity.setSignatureUse(signatureUse);
            identity.setSignature(signature);
            identity.setDescription(email);
            newIdentities.add(identity);
        }

        return newIdentities;
    }

    private synchronized void deleteIdentities(SharedPreferences prefs, SharedPreferences.Editor editor) {
        int ident = 0;
        boolean gotOne = false;
        do {
            gotOne = false;
            String email = prefs.getString(mUuid + ".email." + ident, null);
            if (email != null) {
                editor.remove(mUuid + ".name." + ident);
                editor.remove(mUuid + ".email." + ident);
                editor.remove(mUuid + ".signatureUse." + ident);
                editor.remove(mUuid + ".signature." + ident);
                editor.remove(mUuid + ".description." + ident);
                editor.remove(mUuid + ".replyTo." + ident);
                gotOne = true;
            }
            ident++;
        } while (gotOne);
    }

    private synchronized void saveIdentities(SharedPreferences prefs, SharedPreferences.Editor editor) {
        deleteIdentities(prefs, editor);
        int ident = 0;

        for (Identity identity : identities) {
            editor.putString(mUuid + ".name." + ident, identity.getName());
            editor.putString(mUuid + ".email." + ident, identity.getEmail());
            editor.putBoolean(mUuid + ".signatureUse." + ident, identity.getSignatureUse());
            editor.putString(mUuid + ".signature." + ident, identity.getSignature());
            editor.putString(mUuid + ".description." + ident, identity.getDescription());
            editor.putString(mUuid + ".replyTo." + ident, identity.getReplyTo());
            ident++;
        }
    }

    public synchronized List<Identity> getIdentities() {
        return identities;
    }

    public synchronized void setIdentities(List<Identity> newIdentities) {
        identities = new ArrayList<Identity>(newIdentities);
    }

    public synchronized Identity getIdentity(int i) {
        if (i < identities.size()) {
            return identities.get(i);
        }
        return null;
    }

    public boolean isAnIdentity(Address[] addrs) {
        if (addrs == null) {
            return false;
        }
        for (Address addr : addrs) {
            if (findIdentity(addr) != null) {
                return true;
            }
        }

        return false;
    }

    public boolean isAnIdentity(Address addr) {
        return findIdentity(addr) != null;
    }

    public synchronized Identity findIdentity(Address addr) {
        for (Identity identity : identities) {
            String email = identity.getEmail();
            if (email != null && email.equalsIgnoreCase(addr.getAddress())) {
                return identity;
            }
        }
        return null;
    }

    public synchronized Searchable getSearchableFolders() {
        return searchableFolders;
    }

    public synchronized void setSearchableFolders(Searchable searchableFolders) {
        this.searchableFolders = searchableFolders;
    }

    public synchronized int getIdleRefreshMinutes() {
        return mIdleRefreshMinutes;
    }

    public synchronized void setIdleRefreshMinutes(int idleRefreshMinutes) {
        mIdleRefreshMinutes = idleRefreshMinutes;
    }

    public synchronized boolean isPushPollOnConnect() {
        return mPushPollOnConnect;
    }

    public synchronized void setPushPollOnConnect(boolean pushPollOnConnect) {
        mPushPollOnConnect = pushPollOnConnect;
    }

    public synchronized boolean saveAllHeaders() {
        return mSaveAllHeaders;
    }

    public synchronized void setSaveAllHeaders(boolean saveAllHeaders) {
        mSaveAllHeaders = saveAllHeaders;
    }

    /**
     * Are we storing out localStore on the SD-card instead of the local device
     * memory?<br/>
     * Only to be called durin initial account-setup!<br/>
     * Side-effect: changes {@link #mLocalStorageProviderId}.
     *
     * @param context
     * @param newStorageProviderId
     *            Never <code>null</code>.
     * @throws MessagingException
     */
    public void switchLocalStorage(final String newStorageProviderId) throws MessagingException {
        if (!mLocalStorageProviderId.equals(newStorageProviderId)) {
            getLocalStore().switchLocalStorage(newStorageProviderId);
        }
    }

    public synchronized boolean goToUnreadMessageSearch() {
        return goToUnreadMessageSearch;
    }

    public synchronized void setGoToUnreadMessageSearch(boolean goToUnreadMessageSearch) {
        this.goToUnreadMessageSearch = goToUnreadMessageSearch;
    }

    public boolean isNotificationShowsUnreadCount() {
        return mNotificationShowsUnreadCount;
    }

    public void setNotificationShowsUnreadCount(boolean notificationShowsUnreadCount) {
        this.mNotificationShowsUnreadCount = notificationShowsUnreadCount;
    }

    public synchronized boolean subscribedFoldersOnly() {
        return subscribedFoldersOnly;
    }

    public synchronized void setSubscribedFoldersOnly(boolean subscribedFoldersOnly) {
        this.subscribedFoldersOnly = subscribedFoldersOnly;
    }

    public synchronized int getMaximumPolledMessageAge() {
        return maximumPolledMessageAge;
    }

    public synchronized void setMaximumPolledMessageAge(int maximumPolledMessageAge) {
        this.maximumPolledMessageAge = maximumPolledMessageAge;
    }

    public synchronized int getMaximumAutoDownloadMessageSize() {
        return maximumAutoDownloadMessageSize;
    }

    public synchronized void setMaximumAutoDownloadMessageSize(int maximumAutoDownloadMessageSize) {
        this.maximumAutoDownloadMessageSize = maximumAutoDownloadMessageSize;
    }

    public Date getEarliestPollDate() {
        int age = getMaximumPolledMessageAge();
        if (age >= 0) {
            Calendar now = Calendar.getInstance();
            now.set(Calendar.HOUR_OF_DAY, 0);
            now.set(Calendar.MINUTE, 0);
            now.set(Calendar.SECOND, 0);
            now.set(Calendar.MILLISECOND, 0);
            if (age < 28) {
                now.add(Calendar.DATE, age * -1);
            } else switch (age) {
                case 28:
                    now.add(Calendar.MONTH, -1);
                    break;
                case 56:
                    now.add(Calendar.MONTH, -2);
                    break;
                case 84:
                    now.add(Calendar.MONTH, -3);
                    break;
                case 168:
                    now.add(Calendar.MONTH, -6);
                    break;
                case 365:
                    now.add(Calendar.YEAR, -1);
                    break;
                }

            return now.getTime();
        } else {
            return null;
        }
    }

    public MessageFormat getMessageFormat() {
        return mMessageFormat;
    }

    public void setMessageFormat(MessageFormat messageFormat) {
        this.mMessageFormat = messageFormat;
    }

    public QuoteStyle getQuoteStyle() {
        return mQuoteStyle;
    }

    public void setQuoteStyle(QuoteStyle quoteStyle) {
        this.mQuoteStyle = quoteStyle;
    }

    public synchronized String getQuotePrefix() {
        return mQuotePrefix;
    }

    public synchronized void setQuotePrefix(String quotePrefix) {
        mQuotePrefix = quotePrefix;
    }

    public synchronized boolean isReplyAfterQuote() {
        return mReplyAfterQuote;
    }

    public synchronized void setReplyAfterQuote(boolean replyAfterQuote) {
        mReplyAfterQuote = replyAfterQuote;
    }

    public boolean getEnableMoveButtons() {
        return mEnableMoveButtons;
    }

    public void setEnableMoveButtons(boolean enableMoveButtons) {
        mEnableMoveButtons = enableMoveButtons;
    }

    public String getCryptoApp() {
        return mCryptoApp;
    }

    public void setCryptoApp(String cryptoApp) {
        mCryptoApp = cryptoApp;
        // invalidate the provider
        mCryptoProvider = null;
    }

    public boolean getCryptoAutoSignature() {
        return mCryptoAutoSignature;
    }

    public void setCryptoAutoSignature(boolean cryptoAutoSignature) {
        mCryptoAutoSignature = cryptoAutoSignature;
    }
    public synchronized boolean syncRemoteDeletions() {
        return mSyncRemoteDeletions;
    }

    public synchronized void setSyncRemoteDeletions(boolean syncRemoteDeletions) {
        mSyncRemoteDeletions = syncRemoteDeletions;
    }

    public synchronized String getLastSelectedFolderName() {
        return lastSelectedFolderName;
    }

    public synchronized void setLastSelectedFolderName(String folderName) {
        lastSelectedFolderName = folderName;
    }

    public synchronized CryptoProvider getCryptoProvider() {
        if (mCryptoProvider == null) {
            mCryptoProvider = CryptoProvider.createInstance(getCryptoApp());
        }
        return mCryptoProvider;
    }

    public synchronized NotificationSetting getNotificationSetting() {
        return mNotificationSetting;
    }

    /**
     * @return <code>true</code> if our {@link StorageProvider} is ready. (e.g.
     *         card inserted)
     */
    public boolean isAvailable(Context context) {
        String localStorageProviderId = getLocalStorageProviderId();
        if (localStorageProviderId == null) {
            return true; // defaults to internal memory
        }
        return StorageManager.getInstance(K9.app).isReady(localStorageProviderId);
    }

}<|MERGE_RESOLUTION|>--- conflicted
+++ resolved
@@ -437,8 +437,6 @@
         editor.commit();
     }
 
-<<<<<<< HEAD
-=======
     public static int findNewAccountNumber(List<Integer> accountNumbers) {
         int newAccountNumber = -1;
         Collections.sort(accountNumbers);
@@ -465,7 +463,6 @@
         return findNewAccountNumber(accountNumbers);
     }
 
->>>>>>> 807f85d3
     public synchronized void save(Preferences preferences) {
         SharedPreferences.Editor editor = preferences.getPreferences().edit();
 
@@ -481,23 +478,7 @@
              *
              * I bet there is a much smarter way to do this. Anyone like to suggest it?
              */
-<<<<<<< HEAD
-            Account[] accounts = preferences.getAccounts();
-            int[] accountNumbers = new int[accounts.length];
-            for (int i = 0; i < accounts.length; i++) {
-                accountNumbers[i] = accounts[i].getAccountNumber();
-            }
-            Arrays.sort(accountNumbers);
-            for (int accountNumber : accountNumbers) {
-                if (accountNumber > mAccountNumber + 1) {
-                    break;
-                }
-                mAccountNumber = accountNumber;
-            }
-            mAccountNumber++;
-=======
             mAccountNumber = generateAccountNumber(preferences);
->>>>>>> 807f85d3
 
             String accountUuids = preferences.getPreferences().getString("accountUuids", "");
             accountUuids += (accountUuids.length() != 0 ? "," : "") + mUuid;
@@ -714,11 +695,8 @@
                 switchLocalStorage(id);
                 successful = true;
             } catch (MessagingException e) {
-<<<<<<< HEAD
                 Log.e(K9.LOG_TAG, "Switching local storage provider from " +
                       mLocalStorageProviderId + " to " + id + " failed.", e);
-=======
->>>>>>> 807f85d3
             } finally {
                 // if migration to/from SD-card failed once, it will fail again.
                 if (!successful) {
@@ -862,19 +840,9 @@
     }
 
     public synchronized String getOutboxFolderName() {
-<<<<<<< HEAD
         return K9.OUTBOX;
     }
 
-=======
-        return mOutboxFolderName;
-    }
-
-    public synchronized void setOutboxFolderName(String outboxFolderName) {
-        mOutboxFolderName = outboxFolderName;
-    }
-
->>>>>>> 807f85d3
     public synchronized String getAutoExpandFolderName() {
         return mAutoExpandFolderName;
     }
