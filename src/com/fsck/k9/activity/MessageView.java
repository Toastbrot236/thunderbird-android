--- conflicted
+++ resolved
@@ -1060,9 +1060,6 @@
     protected Dialog onCreateDialog(final int id) {
         switch (id) {
         case R.id.dialog_confirm_delete:
-<<<<<<< HEAD
-            return createConfirmDeleteDialog(id);
-=======
             return ConfirmationDialog.create(this, id,
                                              R.string.dialog_confirm_delete_title,
                                              R.string.dialog_confirm_delete_message,
@@ -1087,7 +1084,6 @@
                     mDstFolder = null;
                 }
             });
->>>>>>> 2058fc37
         case R.id.dialog_attachment_progress:
             ProgressDialog d = new ProgressDialog(this);
             d.setIndeterminate(true);
