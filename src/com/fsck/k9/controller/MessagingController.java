
package com.fsck.k9.controller;

import java.io.CharArrayWriter;
import java.io.PrintWriter;
import java.util.*;
import java.util.concurrent.BlockingQueue;
import java.util.concurrent.ConcurrentHashMap;
import java.util.concurrent.CopyOnWriteArraySet;
import java.util.concurrent.CountDownLatch;
import java.util.concurrent.ExecutorService;
import java.util.concurrent.Executors;
import java.util.concurrent.PriorityBlockingQueue;
import java.util.concurrent.atomic.AtomicBoolean;
import java.util.concurrent.atomic.AtomicInteger;

import android.app.Application;
import android.app.KeyguardManager;
import android.app.Notification;
import android.app.NotificationManager;
import android.app.PendingIntent;
import android.content.Context;
import android.content.Intent;
import android.media.AudioManager;
import android.net.Uri;
import android.os.PowerManager;
import android.os.Process;
import android.text.TextUtils;
import android.util.Log;

import com.fsck.k9.Account;
import com.fsck.k9.AccountStats;
import com.fsck.k9.K9;
import com.fsck.k9.NotificationSetting;
import com.fsck.k9.Preferences;
import com.fsck.k9.R;
import com.fsck.k9.SearchSpecification;
import com.fsck.k9.K9.Intents;
import com.fsck.k9.activity.FolderList;
import com.fsck.k9.activity.MessageList;
import com.fsck.k9.helper.Utility;
import com.fsck.k9.helper.power.TracingPowerManager;
import com.fsck.k9.helper.power.TracingPowerManager.TracingWakeLock;
import com.fsck.k9.mail.Address;
import com.fsck.k9.mail.FetchProfile;
import com.fsck.k9.mail.Flag;
import com.fsck.k9.mail.Folder;
import com.fsck.k9.mail.Folder.FolderType;
import com.fsck.k9.mail.Folder.OpenMode;
import com.fsck.k9.mail.Message.RecipientType;
import com.fsck.k9.mail.Message;
import com.fsck.k9.mail.MessagingException;
import com.fsck.k9.mail.Part;
import com.fsck.k9.mail.PushReceiver;
import com.fsck.k9.mail.Pusher;
import com.fsck.k9.mail.Store;
import com.fsck.k9.mail.Transport;
import com.fsck.k9.mail.internet.MimeMessage;
import com.fsck.k9.mail.internet.MimeUtility;
import com.fsck.k9.mail.internet.TextBody;
import com.fsck.k9.mail.store.UnavailableAccountException;
import com.fsck.k9.mail.store.LocalStore;
import com.fsck.k9.mail.store.UnavailableStorageException;
import com.fsck.k9.mail.store.LocalStore.LocalFolder;
import com.fsck.k9.mail.store.LocalStore.LocalMessage;
import com.fsck.k9.mail.store.LocalStore.PendingCommand;


/**
 * Starts a long running (application) Thread that will run through commands
 * that require remote mailbox access. This class is used to serialize and
 * prioritize these commands. Each method that will submit a command requires a
 * MessagingListener instance to be provided. It is expected that that listener
 * has also been added as a registered listener using addListener(). When a
 * command is to be executed, if the listener that was provided with the command
 * is no longer registered the command is skipped. The design idea for the above
 * is that when an Activity starts it registers as a listener. When it is paused
 * it removes itself. Thus, any commands that that activity submitted are
 * removed from the queue once the activity is no longer active.
 */
public class MessagingController implements Runnable {
    public static final long INVALID_MESSAGE_ID = -1;

    /**
     * Immutable empty {@link String} array
     */
    private static final String[] EMPTY_STRING_ARRAY = new String[0];

    /**
     * Immutable empty {@link Message} array
     */
    private static final Message[] EMPTY_MESSAGE_ARRAY = new Message[0];

    /**
     * Immutable empty {@link Folder} array
     */
    private static final Folder[] EMPTY_FOLDER_ARRAY = new Folder[0];

    /**
     * The maximum message size that we'll consider to be "small". A small message is downloaded
     * in full immediately instead of in pieces. Anything over this size will be downloaded in
     * pieces with attachments being left off completely and downloaded on demand.
     *
     *
     * 25k for a "small" message was picked by educated trial and error.
     * http://answers.google.com/answers/threadview?id=312463 claims that the
     * average size of an email is 59k, which I feel is too large for our
     * blind download. The following tests were performed on a download of
     * 25 random messages.
     * <pre>
     * 5k - 61 seconds,
     * 25k - 51 seconds,
     * 55k - 53 seconds,
     * </pre>
     * So 25k gives good performance and a reasonable data footprint. Sounds good to me.
     */

    private static final String PENDING_COMMAND_MOVE_OR_COPY = "com.fsck.k9.MessagingController.moveOrCopy";
    private static final String PENDING_COMMAND_MOVE_OR_COPY_BULK = "com.fsck.k9.MessagingController.moveOrCopyBulk";
    private static final String PENDING_COMMAND_EMPTY_TRASH = "com.fsck.k9.MessagingController.emptyTrash";
    private static final String PENDING_COMMAND_SET_FLAG_BULK = "com.fsck.k9.MessagingController.setFlagBulk";
    private static final String PENDING_COMMAND_SET_FLAG = "com.fsck.k9.MessagingController.setFlag";
    private static final String PENDING_COMMAND_APPEND = "com.fsck.k9.MessagingController.append";
    private static final String PENDING_COMMAND_MARK_ALL_AS_READ = "com.fsck.k9.MessagingController.markAllAsRead";
    private static final String PENDING_COMMAND_EXPUNGE = "com.fsck.k9.MessagingController.expunge";

    /**
     * Maximum number of unsynced messages to store at once
     */
    private static final int UNSYNC_CHUNK_SIZE = 5;

    private static MessagingController inst = null;
    private BlockingQueue<Command> mCommands = new PriorityBlockingQueue<Command>();

    private Thread mThread;
    private Set<MessagingListener> mListeners = new CopyOnWriteArraySet<MessagingListener>();

    private HashMap<SORT_TYPE, Boolean> sortAscending = new HashMap<SORT_TYPE, Boolean>();

    private final ConcurrentHashMap<String, AtomicInteger> sendCount = new ConcurrentHashMap<String, AtomicInteger>();

    ConcurrentHashMap<Account, Pusher> pushers = new ConcurrentHashMap<Account, Pusher>();

    private final ExecutorService threadPool = Executors.newCachedThreadPool();

    public enum SORT_TYPE {
        SORT_DATE(R.string.sort_earliest_first, R.string.sort_latest_first, false),
        SORT_SUBJECT(R.string.sort_subject_alpha, R.string.sort_subject_re_alpha, true),
        SORT_SENDER(R.string.sort_sender_alpha, R.string.sort_sender_re_alpha, true),
        SORT_UNREAD(R.string.sort_unread_first, R.string.sort_unread_last, true),
        SORT_FLAGGED(R.string.sort_flagged_first, R.string.sort_flagged_last, true),
        SORT_ATTACHMENT(R.string.sort_attach_first, R.string.sort_unattached_first, true);

        private int ascendingToast;
        private int descendingToast;
        private boolean defaultAscending;

        SORT_TYPE(int ascending, int descending, boolean ndefaultAscending) {
            ascendingToast = ascending;
            descendingToast = descending;
            defaultAscending = ndefaultAscending;
        }

        public int getToast(boolean ascending) {
            if (ascending) {
                return ascendingToast;
            } else {
                return descendingToast;
            }
        }
        public boolean isDefaultAscending() {
            return defaultAscending;
        }
    }

    private SORT_TYPE sortType = SORT_TYPE.SORT_DATE;

    private MessagingListener checkMailListener = null;

    private MemorizingListener memorizingListener = new MemorizingListener();

    private boolean mBusy;

    /**
     *  {@link K9}
     */
    private Application mApplication;

    // Key is accountUuid:folderName:messageUid   ,   value is unimportant
    private ConcurrentHashMap<String, String> deletedUids = new ConcurrentHashMap<String, String>();

    private String createMessageKey(Account account, String folder, Message message) {
        return createMessageKey(account, folder, message.getUid());
    }

    private String createMessageKey(Account account, String folder, String uid) {
        return account.getUuid() + ":" + folder + ":" + uid;
    }

    private void suppressMessage(Account account, String folder, Message message) {

        if (account == null || folder == null || message == null) {
            return;
        }
        String messKey = createMessageKey(account, folder, message);
        deletedUids.put(messKey, "true");
    }

    private void unsuppressMessage(Account account, String folder, String uid) {
        if (account == null || folder == null || uid == null) {
            return;
        }
        String messKey = createMessageKey(account, folder, uid);
        deletedUids.remove(messKey);
    }


    private boolean isMessageSuppressed(Account account, String folder, Message message) {
        if (account == null || folder == null || message == null) {
            return false;
        }
        String messKey = createMessageKey(account, folder, message);

        if (deletedUids.containsKey(messKey)) {
            return true;
        }

        return false;
    }

    /**
     * @param application  {@link K9}
     */
    private MessagingController(Application application) {
        mApplication = application;
        mThread = new Thread(this);
        mThread.setName("MessagingController");
        mThread.start();
        if (memorizingListener != null) {
            addListener(memorizingListener);
        }
    }

    /**
     * Gets or creates the singleton instance of MessagingController. Application is used to
     * provide a Context to classes that need it.
     * @param application {@link K9}
     * @return
     */
    public synchronized static MessagingController getInstance(Application application) {
        if (inst == null) {
            inst = new MessagingController(application);
        }
        return inst;
    }

    public boolean isBusy() {
        return mBusy;
    }

    @Override
    public void run() {
        Process.setThreadPriority(Process.THREAD_PRIORITY_BACKGROUND);
        while (true) {
            String commandDescription = null;
            try {
                final Command command = mCommands.take();

                if (command != null) {
                    commandDescription = command.description;

                    if (K9.DEBUG)
                        Log.i(K9.LOG_TAG, "Running " + (command.isForeground ? "Foreground" : "Background") + " command '" + command.description + "', seq = " + command.sequence);

                    mBusy = true;
                    try {
                        command.runnable.run();
                    } catch (UnavailableAccountException e) {
                        // retry later
                        new Thread() {
                            @Override
                            public void run() {
                                try {
                                    sleep(30 * 1000);
                                    mCommands.put(command);
                                } catch (InterruptedException e) {
                                    Log.e(K9.LOG_TAG, "interrupted while putting a pending command for"
                                          + " an unavailable account back into the queue."
                                          + " THIS SHOULD NEVER HAPPEN.");
                                }
                            }
                        } .start();
                    }

                    if (K9.DEBUG)
                        Log.i(K9.LOG_TAG, (command.isForeground ? "Foreground" : "Background") +
                              " Command '" + command.description + "' completed");

                    for (MessagingListener l : getListeners(command.listener)) {
                        l.controllerCommandCompleted(!mCommands.isEmpty());
                    }
                }
            } catch (Exception e) {
                Log.e(K9.LOG_TAG, "Error running command '" + commandDescription + "'", e);
            }
            mBusy = false;
        }
    }

    private void put(String description, MessagingListener listener, Runnable runnable) {
        putCommand(mCommands, description, listener, runnable, true);
    }

    private void putBackground(String description, MessagingListener listener, Runnable runnable) {
        putCommand(mCommands, description, listener, runnable, false);
    }

    private void putCommand(BlockingQueue<Command> queue, String description, MessagingListener listener, Runnable runnable, boolean isForeground) {
        int retries = 10;
        Exception e = null;
        while (retries-- > 0) {
            try {
                Command command = new Command();
                command.listener = listener;
                command.runnable = runnable;
                command.description = description;
                command.isForeground = isForeground;
                queue.put(command);
                return;
            } catch (InterruptedException ie) {
                try {
                    Thread.sleep(200);
                } catch (InterruptedException ne) {
                }
                e = ie;
            }
        }
        throw new Error(e);
    }


    public void addListener(MessagingListener listener) {
        mListeners.add(listener);
        refreshListener(listener);
    }

    public void refreshListener(MessagingListener listener) {
        if (memorizingListener != null && listener != null) {
            memorizingListener.refreshOther(listener);
        }
    }

    public void removeListener(MessagingListener listener) {
        mListeners.remove(listener);
    }

    public Set<MessagingListener> getListeners() {
        return mListeners;
    }


    public Set<MessagingListener> getListeners(MessagingListener listener) {
        if (listener == null) {
            return mListeners;
        }

        Set<MessagingListener> listeners = new HashSet<MessagingListener>(mListeners);
        listeners.add(listener);
        return listeners;

    }


    /**
     * Lists folders that are available locally and remotely. This method calls
     * listFoldersCallback for local folders before it returns, and then for
     * remote folders at some later point. If there are no local folders
     * includeRemote is forced by this method. This method should be called from
     * a Thread as it may take several seconds to list the local folders.
     * TODO this needs to cache the remote folder list
     *
     * @param account
     * @param listener
     * @throws MessagingException
     */
    public void listFolders(final Account account, final boolean refreshRemote, final MessagingListener listener) {
        threadPool.execute(new Runnable() {
            @Override
            public void run() {
                listFoldersSynchronous(account, refreshRemote, listener);
            }
        });
    }

    /**
     * Lists folders that are available locally and remotely. This method calls
     * listFoldersCallback for local folders before it returns, and then for
     * remote folders at some later point. If there are no local folders
     * includeRemote is forced by this method. This method is called in the
     * foreground.
     * TODO this needs to cache the remote folder list
     *
     * @param account
     * @param listener
     * @throws MessagingException
     */
    public void listFoldersSynchronous(final Account account, final boolean refreshRemote, final MessagingListener listener) {
        for (MessagingListener l : getListeners(listener)) {
            l.listFoldersStarted(account);
        }
        List <? extends Folder > localFolders = null;
        if (!account.isAvailable(mApplication)) {
            Log.i(K9.LOG_TAG, "not listing folders of unavailable account");
        } else {
            try {
                Store localStore = account.getLocalStore();
                localFolders = localStore.getPersonalNamespaces(false);

                Folder[] folderArray = localFolders.toArray(EMPTY_FOLDER_ARRAY);

                if (refreshRemote || localFolders.isEmpty()) {
                    doRefreshRemote(account, listener);
                    return;
                }

                for (MessagingListener l : getListeners(listener)) {
                    l.listFolders(account, folderArray);
                }
            } catch (Exception e) {
                for (MessagingListener l : getListeners(listener)) {
                    l.listFoldersFailed(account, e.getMessage());
                }

                addErrorMessage(account, null, e);
                return;
            } finally {
                if (localFolders != null) {
                    for (Folder localFolder : localFolders) {
                        closeFolder(localFolder);
                    }
                }
            }
        }

        for (MessagingListener l : getListeners(listener)) {
            l.listFoldersFinished(account);
        }
    }

    private void doRefreshRemote(final Account account, MessagingListener listener) {
        put("doRefreshRemote", listener, new Runnable() {
            @Override
            public void run() {
                List <? extends Folder > localFolders = null;
                try {
                    Store store = account.getRemoteStore();

                    List <? extends Folder > remoteFolders = store.getPersonalNamespaces(false);

                    LocalStore localStore = account.getLocalStore();
                    HashSet<String> remoteFolderNames = new HashSet<String>();
                    List<LocalFolder> foldersToCreate = new LinkedList<LocalFolder>();

                    localFolders = localStore.getPersonalNamespaces(false);
                    HashSet<String> localFolderNames = new HashSet<String>();
                    for (Folder localFolder : localFolders) {
                        localFolderNames.add(localFolder.getName());
                    }
                    for (Folder remoteFolder : remoteFolders) {
                        if (localFolderNames.contains(remoteFolder.getName()) == false) {
                            LocalFolder localFolder = localStore.getFolder(remoteFolder.getName());
                            foldersToCreate.add(localFolder);
                        }
                        remoteFolderNames.add(remoteFolder.getName());
                    }
                    localStore.createFolders(foldersToCreate, account.getDisplayCount());

                    localFolders = localStore.getPersonalNamespaces(false);

                    /*
                     * Clear out any folders that are no longer on the remote store.
                     */
                    for (Folder localFolder : localFolders) {
                        String localFolderName = localFolder.getName();
                        if (!account.isSpecialFolder(localFolderName) && !remoteFolderNames.contains(localFolderName)) {
                            localFolder.delete(false);
                        }
                    }

                    localFolders = localStore.getPersonalNamespaces(false);
                    Folder[] folderArray = localFolders.toArray(EMPTY_FOLDER_ARRAY);

                    for (MessagingListener l : getListeners()) {
                        l.listFolders(account, folderArray);
                    }
                    for (MessagingListener l : getListeners()) {
                        l.listFoldersFinished(account);
                    }
                } catch (Exception e) {
                    for (MessagingListener l : getListeners()) {
                        l.listFoldersFailed(account, "");
                    }
                    addErrorMessage(account, null, e);
                } finally {
                    if (localFolders != null) {
                        for (Folder localFolder : localFolders) {
                            closeFolder(localFolder);
                        }
                    }
                }
            }
        });
    }



    /**
     * List the messages in the local message store for the given folder asynchronously.
     *
     * @param account
     * @param folder
     * @param listener
     * @throws MessagingException
     */
    public void listLocalMessages(final Account account, final String folder, final MessagingListener listener) {
        threadPool.execute(new Runnable() {
            @Override
            public void run() {
                listLocalMessagesSynchronous(account, folder, listener);
            }
        });
    }


    /**
     * List the messages in the local message store for the given folder synchronously.
     *
     * @param account
     * @param folder
     * @param listener
     * @throws MessagingException
     */
    public void listLocalMessagesSynchronous(final Account account, final String folder, final MessagingListener listener) {

        for (MessagingListener l : getListeners(listener)) {
            l.listLocalMessagesStarted(account, folder);
        }

        Folder localFolder = null;
        MessageRetrievalListener retrievalListener =
        new MessageRetrievalListener() {
            List<Message> pendingMessages = new ArrayList<Message>();


            int totalDone = 0;


            @Override
            public void messageStarted(String message, int number, int ofTotal) {}
            @Override
            public void messageFinished(Message message, int number, int ofTotal) {

                if (!isMessageSuppressed(account, folder, message)) {
                    pendingMessages.add(message);
                    totalDone++;
                    if (pendingMessages.size() > 10) {
                        addPendingMessages();
                    }

                } else {
                    for (MessagingListener l : getListeners(listener)) {
                        l.listLocalMessagesRemoveMessage(account, folder, message);
                    }
                }
            }
            @Override
            public void messagesFinished(int number) {
                addPendingMessages();
            }
            private void addPendingMessages() {
                for (MessagingListener l : getListeners(listener)) {
                    l.listLocalMessagesAddMessages(account, folder, pendingMessages);
                }
                pendingMessages.clear();
            }
        };



        try {
            Store localStore = account.getLocalStore();
            localFolder = localStore.getFolder(folder);
            localFolder.open(OpenMode.READ_WRITE);

            localFolder.getMessages(
                retrievalListener,
                false // Skip deleted messages
            );
            if (K9.DEBUG)
                Log.v(K9.LOG_TAG, "Got ack that callbackRunner finished");

            for (MessagingListener l : getListeners(listener)) {
                l.listLocalMessagesFinished(account, folder);
            }
        } catch (Exception e) {
            for (MessagingListener l : getListeners(listener)) {
                l.listLocalMessagesFailed(account, folder, e.getMessage());
            }
            addErrorMessage(account, null, e);
        } finally {
            closeFolder(localFolder);
        }
    }

    public void searchLocalMessages(SearchSpecification searchSpecification, final Message[] messages, final MessagingListener listener) {
        searchLocalMessages(searchSpecification.getAccountUuids(), searchSpecification.getFolderNames(), messages,
                            searchSpecification.getQuery(), searchSpecification.isIntegrate(), searchSpecification.getRequiredFlags(), searchSpecification.getForbiddenFlags(), listener);
    }


    /**
     * Find all messages in any local account which match the query 'query'
     * @throws MessagingException
     */
    public void searchLocalMessages(final String[] accountUuids, final String[] folderNames, final Message[] messages, final String query, final boolean integrate,
                                    final Flag[] requiredFlags, final Flag[] forbiddenFlags, final MessagingListener listener) {
        if (K9.DEBUG) {
            Log.i(K9.LOG_TAG, "searchLocalMessages ("
                  + "accountUuids=" + Utility.combine(accountUuids, ',')
                  + ", folderNames = " + Utility.combine(folderNames, ',')
                  + ", messages.size() = " + (messages != null ? messages.length : null)
                  + ", query = " + query
                  + ", integrate = " + integrate
                  + ", requiredFlags = " + Utility.combine(requiredFlags, ',')
                  + ", forbiddenFlags = " + Utility.combine(forbiddenFlags, ',')
                  + ")");
        }

        threadPool.execute(new Runnable() {
            @Override
            public void run() {
                searchLocalMessagesSynchronous(accountUuids, folderNames, messages,  query, integrate, requiredFlags, forbiddenFlags, listener);
            }
        });
    }
    public void searchLocalMessagesSynchronous(final String[] accountUuids, final String[] folderNames, final Message[] messages, final String query, final boolean integrate, final Flag[] requiredFlags, final Flag[] forbiddenFlags, final MessagingListener listener) {

        final AccountStats stats = new AccountStats();
        final Set<String> accountUuidsSet = new HashSet<String>();
        if (accountUuids != null) {
            accountUuidsSet.addAll(Arrays.asList(accountUuids));
        }
        final Preferences prefs = Preferences.getPreferences(mApplication.getApplicationContext());
        List<LocalFolder> foldersToSearch = null;
        boolean displayableOnly = false;
        boolean noSpecialFolders = true;
        for (final Account account : prefs.getAvailableAccounts()) {
            if (accountUuids != null && !accountUuidsSet.contains(account.getUuid())) {
                continue;
            }

            if (accountUuids != null && accountUuidsSet.contains(account.getUuid())) {
                displayableOnly = true;
                noSpecialFolders = true;
            } else if (!integrate && folderNames == null) {
                Account.Searchable searchableFolders = account.getSearchableFolders();
                switch (searchableFolders) {
                case NONE:
                    continue;
                case DISPLAYABLE:
                    displayableOnly = true;
                    break;

                }
            }
            List<Message> messagesToSearch = null;
            if (messages != null) {
                messagesToSearch = new LinkedList<Message>();
                for (Message message : messages) {
                    if (message.getFolder().getAccount().getUuid().equals(account.getUuid())) {
                        messagesToSearch.add(message);
                    }
                }
                if (messagesToSearch.isEmpty()) {
                    continue;
                }
            }
            if (listener != null) {
                listener.listLocalMessagesStarted(account, null);
            }

            if (integrate || displayableOnly || folderNames != null || noSpecialFolders) {
                List<LocalFolder> tmpFoldersToSearch = new LinkedList<LocalFolder>();
                try {
                    LocalStore store = account.getLocalStore();
                    List <? extends Folder > folders = store.getPersonalNamespaces(false);
                    Set<String> folderNameSet = null;
                    if (folderNames != null) {
                        folderNameSet = new HashSet<String>();
                        folderNameSet.addAll(Arrays.asList(folderNames));
                    }
                    for (Folder folder : folders) {
                        LocalFolder localFolder = (LocalFolder)folder;
                        boolean include = true;
                        folder.refresh(prefs);
                        String localFolderName = localFolder.getName();
                        if (integrate) {
                            include = localFolder.isIntegrate();
                        } else {
                            if (folderNameSet != null) {
                                if (!folderNameSet.contains(localFolderName))

                                {
                                    include = false;
                                }
                            }
                            // Never exclude the INBOX (see issue 1817)
                            else if (noSpecialFolders && !localFolderName.equalsIgnoreCase(account.getInboxFolderName()) &&
                                     !localFolderName.equals(account.getArchiveFolderName()) && account.isSpecialFolder(localFolderName)) {
                                include = false;
                            } else if (displayableOnly && modeMismatch(account.getFolderDisplayMode(), folder.getDisplayClass())) {
                                include = false;
                            }
                        }

                        if (include) {
                            tmpFoldersToSearch.add(localFolder);
                        }
                    }
                    if (tmpFoldersToSearch.size() < 1) {
                        continue;
                    }
                    foldersToSearch = tmpFoldersToSearch;
                } catch (MessagingException me) {
                    Log.e(K9.LOG_TAG, "Unable to restrict search folders in Account " + account.getDescription() + ", searching all", me);
                    addErrorMessage(account, null, me);
                }

            }

            MessageRetrievalListener retrievalListener = new MessageRetrievalListener() {
                @Override
                public void messageStarted(String message, int number, int ofTotal) {}
                @Override
                public void messageFinished(Message message, int number, int ofTotal) {
                    if (!isMessageSuppressed(message.getFolder().getAccount(), message.getFolder().getName(), message)) {
                        List<Message> messages = new ArrayList<Message>();

                        messages.add(message);
                        stats.unreadMessageCount += (!message.isSet(Flag.SEEN)) ? 1 : 0;
                        stats.flaggedMessageCount += (message.isSet(Flag.FLAGGED)) ? 1 : 0;
                        if (listener != null) {
                            listener.listLocalMessagesAddMessages(account, null, messages);
                        }
                    }

                }
                @Override
                public void messagesFinished(int number) {

                }
            };

            try {
                String[] queryFields = {"html_content", "subject", "sender_list"};
                LocalStore localStore = account.getLocalStore();
                localStore.searchForMessages(retrievalListener, queryFields
                                             , query, foldersToSearch,
                                             messagesToSearch == null ? null : messagesToSearch.toArray(EMPTY_MESSAGE_ARRAY),
                                             requiredFlags, forbiddenFlags);

            } catch (Exception e) {
                if (listener != null) {
                    listener.listLocalMessagesFailed(account, null, e.getMessage());
                }
                addErrorMessage(account, null, e);
            } finally {
                if (listener != null) {
                    listener.listLocalMessagesFinished(account, null);
                }
            }
        }
        if (listener != null) {
            listener.searchStats(stats);
        }
    }
    public void loadMoreMessages(Account account, String folder, MessagingListener listener) {
        try {
            LocalStore localStore = account.getLocalStore();
            LocalFolder localFolder = localStore.getFolder(folder);
            if (localFolder.getVisibleLimit() > 0) {
                localFolder.setVisibleLimit(localFolder.getVisibleLimit() + localFolder.getMessageCount());
            }
            synchronizeMailbox(account, folder, listener, null);
        } catch (MessagingException me) {
            addErrorMessage(account, null, me);

            throw new RuntimeException("Unable to set visible limit on folder", me);
        }
    }

    public void resetVisibleLimits(Collection<Account> accounts) {
        for (Account account : accounts) {
            account.resetVisibleLimits();
        }
    }

    /**
     * Start background synchronization of the specified folder.
     * @param account
     * @param folder
     * @param listener
     * @param providedRemoteFolder TODO
     */
    public void synchronizeMailbox(final Account account, final String folder, final MessagingListener listener, final Folder providedRemoteFolder) {
        putBackground("synchronizeMailbox", listener, new Runnable() {
            @Override
            public void run() {
                synchronizeMailboxSynchronous(account, folder, listener, providedRemoteFolder);
            }
        });
    }

    /**
     * Start foreground synchronization of the specified folder. This is generally only called
     * by synchronizeMailbox.
     * @param account
     * @param folder
     *
     * TODO Break this method up into smaller chunks.
     * @param providedRemoteFolder TODO
     */
    private void synchronizeMailboxSynchronous(final Account account, final String folder, final MessagingListener listener, Folder providedRemoteFolder) {
        Folder remoteFolder = null;
        LocalFolder tLocalFolder = null;

        if (K9.DEBUG)
            Log.i(K9.LOG_TAG, "Synchronizing folder " + account.getDescription() + ":" + folder);

        for (MessagingListener l : getListeners(listener)) {
            l.synchronizeMailboxStarted(account, folder);
        }
        /*
         * We don't ever sync the Outbox or errors folder
         */
        if (folder.equals(account.getOutboxFolderName()) || folder.equals(account.getErrorFolderName())) {
            for (MessagingListener l : getListeners(listener)) {
                l.synchronizeMailboxFinished(account, folder, 0, 0);
            }

            return;
        }

        Exception commandException = null;
        try {
            if (K9.DEBUG)
                Log.d(K9.LOG_TAG, "SYNC: About to process pending commands for account " + account.getDescription());

            try {
                processPendingCommandsSynchronous(account);
            } catch (Exception e) {
                addErrorMessage(account, null, e);

                Log.e(K9.LOG_TAG, "Failure processing command, but allow message sync attempt", e);
                commandException = e;
            }

            /*
             * Get the message list from the local store and create an index of
             * the uids within the list.
             */
            if (K9.DEBUG)
                Log.v(K9.LOG_TAG, "SYNC: About to get local folder " + folder);

            final LocalStore localStore = account.getLocalStore();
            tLocalFolder = localStore.getFolder(folder);
            final LocalFolder localFolder = tLocalFolder;
            localFolder.open(OpenMode.READ_WRITE);
            localFolder.updateLastUid();
            Message[] localMessages = localFolder.getMessages(null);
            HashMap<String, Message> localUidMap = new HashMap<String, Message>();
            for (Message message : localMessages) {
                localUidMap.put(message.getUid(), message);
            }

            if (providedRemoteFolder != null) {
                if (K9.DEBUG)
                    Log.v(K9.LOG_TAG, "SYNC: using providedRemoteFolder " + folder);
                remoteFolder = providedRemoteFolder;
            } else {
                Store remoteStore = account.getRemoteStore();

                if (K9.DEBUG)
                    Log.v(K9.LOG_TAG, "SYNC: About to get remote folder " + folder);
                remoteFolder = remoteStore.getFolder(folder);

                if (! verifyOrCreateRemoteSpecialFolder(account, folder, remoteFolder, listener)) {
                    return;
                }


                /*
                 * Synchronization process:
                 *
                Open the folder
                Upload any local messages that are marked as PENDING_UPLOAD (Drafts, Sent, Trash)
                Get the message count
                Get the list of the newest K9.DEFAULT_VISIBLE_LIMIT messages
                getMessages(messageCount - K9.DEFAULT_VISIBLE_LIMIT, messageCount)
                See if we have each message locally, if not fetch it's flags and envelope
                Get and update the unread count for the folder
                Update the remote flags of any messages we have locally with an internal date newer than the remote message.
                Get the current flags for any messages we have locally but did not just download
                Update local flags
                For any message we have locally but not remotely, delete the local message to keep cache clean.
                Download larger parts of any new messages.
                (Optional) Download small attachments in the background.
                 */

                /*
                 * Open the remote folder. This pre-loads certain metadata like message count.
                 */
                if (K9.DEBUG)
                    Log.v(K9.LOG_TAG, "SYNC: About to open remote folder " + folder);

                remoteFolder.open(OpenMode.READ_WRITE);
                if (Account.EXPUNGE_ON_POLL.equals(account.getExpungePolicy())) {
                    if (K9.DEBUG)
                        Log.d(K9.LOG_TAG, "SYNC: Expunging folder " + account.getDescription() + ":" + folder);
                    remoteFolder.expunge();
                }

            }

            /*
             * Get the remote message count.
             */
            int remoteMessageCount = remoteFolder.getMessageCount();

            int visibleLimit = localFolder.getVisibleLimit();

            if (visibleLimit < 0) {
                visibleLimit = K9.DEFAULT_VISIBLE_LIMIT;
            }

            Message[] remoteMessageArray = EMPTY_MESSAGE_ARRAY;
            final ArrayList<Message> remoteMessages = new ArrayList<Message>();
            HashMap<String, Message> remoteUidMap = new HashMap<String, Message>();

            if (K9.DEBUG)
                Log.v(K9.LOG_TAG, "SYNC: Remote message count for folder " + folder + " is " + remoteMessageCount);
            final Date earliestDate = account.getEarliestPollDate();


            if (remoteMessageCount > 0) {
                /* Message numbers start at 1.  */
                int remoteStart;
                if (visibleLimit > 0) {
                    remoteStart = Math.max(0, remoteMessageCount - visibleLimit) + 1;
                } else {
                    remoteStart = 1;
                }
                int remoteEnd = remoteMessageCount;

                if (K9.DEBUG)
                    Log.v(K9.LOG_TAG, "SYNC: About to get messages " + remoteStart + " through " + remoteEnd + " for folder " + folder);

                final AtomicInteger headerProgress = new AtomicInteger(0);
                for (MessagingListener l : getListeners(listener)) {
                    l.synchronizeMailboxHeadersStarted(account, folder);
                }


                remoteMessageArray = remoteFolder.getMessages(remoteStart, remoteEnd, earliestDate, null);

                int messageCount = remoteMessageArray.length;

                for (Message thisMess : remoteMessageArray) {
                    headerProgress.incrementAndGet();
                    for (MessagingListener l : getListeners(listener)) {
                        l.synchronizeMailboxHeadersProgress(account, folder, headerProgress.get(), messageCount);
                    }
                    Message localMessage = localUidMap.get(thisMess.getUid());
                    if (localMessage == null || !localMessage.olderThan(earliestDate)) {
                        remoteMessages.add(thisMess);
                        remoteUidMap.put(thisMess.getUid(), thisMess);
                    }
                }
                if (K9.DEBUG)
                    Log.v(K9.LOG_TAG, "SYNC: Got " + remoteUidMap.size() + " messages for folder " + folder);

                remoteMessageArray = null;
                for (MessagingListener l : getListeners(listener)) {
                    l.synchronizeMailboxHeadersFinished(account, folder, headerProgress.get(), remoteUidMap.size());
                }

            } else if (remoteMessageCount < 0) {
                throw new Exception("Message count " + remoteMessageCount + " for folder " + folder);
            }

            /*
             * Remove any messages that are in the local store but no longer on the remote store or are too old
             */
            if (account.syncRemoteDeletions()) {
                ArrayList<Message> destroyMessages = new ArrayList<Message>();
                for (Message localMessage : localMessages) {
                    if (remoteUidMap.get(localMessage.getUid()) == null) {
                        destroyMessages.add(localMessage);
                    }
                }


                localFolder.destroyMessages(destroyMessages.toArray(EMPTY_MESSAGE_ARRAY));

                for (Message destroyMessage : destroyMessages) {
                    for (MessagingListener l : getListeners(listener)) {
                        l.synchronizeMailboxRemovedMessage(account, folder, destroyMessage);
                    }
                }
            }
            localMessages = null;

            /*
             * Now we download the actual content of messages.
             */
            int newMessages = downloadMessages(account, remoteFolder, localFolder, remoteMessages, false);

            int unreadMessageCount = setLocalUnreadCountToRemote(localFolder, remoteFolder,  newMessages);
            setLocalFlaggedCountToRemote(localFolder, remoteFolder);


            for (MessagingListener l : getListeners()) {
                l.folderStatusChanged(account, folder, unreadMessageCount);
            }

            /* Notify listeners that we're finally done. */

            localFolder.setLastChecked(System.currentTimeMillis());
            localFolder.setStatus(null);

            if (K9.DEBUG)
                Log.d(K9.LOG_TAG, "Done synchronizing folder " + account.getDescription() + ":" + folder +
                      " @ " + new Date() + " with " + newMessages + " new messages");

            for (MessagingListener l : getListeners(listener)) {
                l.synchronizeMailboxFinished(account, folder, remoteMessageCount, newMessages);
            }


            if (commandException != null) {
                String rootMessage = getRootCauseMessage(commandException);
                Log.e(K9.LOG_TAG, "Root cause failure in " + account.getDescription() + ":" +
                      tLocalFolder.getName() + " was '" + rootMessage + "'");
                localFolder.setStatus(rootMessage);
                for (MessagingListener l : getListeners(listener)) {
                    l.synchronizeMailboxFailed(account, folder, rootMessage);
                }
            }

            if (K9.DEBUG)
                Log.i(K9.LOG_TAG, "Done synchronizing folder " + account.getDescription() + ":" + folder);

        } catch (Exception e) {
            Log.e(K9.LOG_TAG, "synchronizeMailbox", e);
            // If we don't set the last checked, it can try too often during
            // failure conditions
            String rootMessage = getRootCauseMessage(e);
            if (tLocalFolder != null) {
                try {
                    tLocalFolder.setStatus(rootMessage);
                    tLocalFolder.setLastChecked(System.currentTimeMillis());
                } catch (MessagingException me) {
                    Log.e(K9.LOG_TAG, "Could not set last checked on folder " + account.getDescription() + ":" +
                          tLocalFolder.getName(), e);
                }
            }

            for (MessagingListener l : getListeners(listener)) {
                l.synchronizeMailboxFailed(account, folder, rootMessage);
            }
            addErrorMessage(account, null, e);
            Log.e(K9.LOG_TAG, "Failed synchronizing folder " + account.getDescription() + ":" + folder + " @ " + new Date());

        } finally {
            if (providedRemoteFolder == null) {
                closeFolder(remoteFolder);
            }

            closeFolder(tLocalFolder);
        }

    }


    private void closeFolder(Folder f) {
        if (f != null) {
            f.close();
        }
    }


    /*
     * If the folder is a "special" folder we need to see if it exists
     * on the remote server. It if does not exist we'll try to create it. If we
     * can't create we'll abort. This will happen on every single Pop3 folder as
     * designed and on Imap folders during error conditions. This allows us
     * to treat Pop3 and Imap the same in this code.
     */
    private boolean verifyOrCreateRemoteSpecialFolder(final Account account, final String folder, final Folder remoteFolder, final MessagingListener listener) throws MessagingException {
        if (folder.equals(account.getTrashFolderName()) ||
                folder.equals(account.getSentFolderName()) ||
                folder.equals(account.getDraftsFolderName())) {
            if (!remoteFolder.exists()) {
                if (!remoteFolder.create(FolderType.HOLDS_MESSAGES)) {
                    for (MessagingListener l : getListeners(listener)) {
                        l.synchronizeMailboxFinished(account, folder, 0, 0);
                    }
                    if (K9.DEBUG)
                        Log.i(K9.LOG_TAG, "Done synchronizing folder " + folder);

                    return false;
                }
            }
        }
        return true;
    }
    private int setLocalUnreadCountToRemote(LocalFolder localFolder, Folder remoteFolder, int newMessageCount) throws MessagingException {
        int remoteUnreadMessageCount = remoteFolder.getUnreadMessageCount();
        if (remoteUnreadMessageCount != -1) {
            localFolder.setUnreadMessageCount(remoteUnreadMessageCount);
        } else {
            int unreadCount = 0;
            Message[] messages = localFolder.getMessages(null, false);
            for (Message message : messages) {
                if (!message.isSet(Flag.SEEN) && !message.isSet(Flag.DELETED)) {
                    unreadCount++;
                }
            }
            localFolder.setUnreadMessageCount(unreadCount);
        }
        return localFolder.getUnreadMessageCount();
    }

    private void setLocalFlaggedCountToRemote(LocalFolder localFolder, Folder remoteFolder) throws MessagingException {
        int remoteFlaggedMessageCount = remoteFolder.getFlaggedMessageCount();
        if (remoteFlaggedMessageCount != -1) {
            localFolder.setFlaggedMessageCount(remoteFlaggedMessageCount);
        } else {
            int flaggedCount = 0;
            Message[] messages = localFolder.getMessages(null, false);
            for (Message message : messages) {
                if (message.isSet(Flag.FLAGGED) && !message.isSet(Flag.DELETED)) {
                    flaggedCount++;
                }
            }
            localFolder.setFlaggedMessageCount(flaggedCount);
        }
    }

    /**
     * Fetches the messages described by inputMessages from the remote store and writes them to
     * local storage.
     *
     * @param account
     *            The account the remote store belongs to.
     * @param remoteFolder
     *            The remote folder to download messages from.
     * @param localFolder
     *            The {@link LocalFolder} instance corresponding to the remote folder.
     * @param inputMessages
     *            A list of messages objects that store the UIDs of which messages to download.
     * @param flagSyncOnly
     *            Only flags will be fetched from the remote store if this is {@code true}.
     *
     * @return The number of downloaded messages that are not flagged as {@link Flag#SEEN}.
     *
     * @throws MessagingException
     */
    private int downloadMessages(final Account account, final Folder remoteFolder,
                                 final LocalFolder localFolder, List<Message> inputMessages,
                                 boolean flagSyncOnly) throws MessagingException {

        final Date earliestDate = account.getEarliestPollDate();
        Date downloadStarted = new Date(); // now

        if (earliestDate != null) {
            if (K9.DEBUG) {
                Log.d(K9.LOG_TAG, "Only syncing messages after " + earliestDate);
            }
        }
        final String folder = remoteFolder.getName();

        int unreadBeforeStart = 0;
        try {
            AccountStats stats = account.getStats(mApplication);
            unreadBeforeStart = stats.unreadMessageCount;

        } catch (MessagingException e) {
            Log.e(K9.LOG_TAG, "Unable to getUnreadMessageCount for account: " + account, e);
        }

        ArrayList<Message> syncFlagMessages = new ArrayList<Message>();
        List<Message> unsyncedMessages = new ArrayList<Message>();
        final AtomicInteger newMessages = new AtomicInteger(0);

        List<Message> messages = new ArrayList<Message>(inputMessages);

        for (Message message : messages) {
            evaluateMessageForDownload(message, folder, localFolder, remoteFolder, account, unsyncedMessages, syncFlagMessages , flagSyncOnly);
        }

        final AtomicInteger progress = new AtomicInteger(0);
        final int todo = unsyncedMessages.size() + syncFlagMessages.size();
        for (MessagingListener l : getListeners()) {
            l.synchronizeMailboxProgress(account, folder, progress.get(), todo);
        }

        if (K9.DEBUG)
            Log.d(K9.LOG_TAG, "SYNC: Have " + unsyncedMessages.size() + " unsynced messages");

        messages.clear();
        final ArrayList<Message> largeMessages = new ArrayList<Message>();
        final ArrayList<Message> smallMessages = new ArrayList<Message>();
        if (!unsyncedMessages.isEmpty()) {

            /*
             * Reverse the order of the messages. Depending on the server this may get us
             * fetch results for newest to oldest. If not, no harm done.
             */
            Collections.reverse(unsyncedMessages);
            int visibleLimit = localFolder.getVisibleLimit();
            int listSize = unsyncedMessages.size();

            if ((visibleLimit > 0) && (listSize > visibleLimit)) {
                unsyncedMessages = unsyncedMessages.subList(listSize - visibleLimit, listSize);
            }

            FetchProfile fp = new FetchProfile();
            if (remoteFolder.supportsFetchingFlags()) {
                fp.add(FetchProfile.Item.FLAGS);
            }
            fp.add(FetchProfile.Item.ENVELOPE);

            if (K9.DEBUG)
                Log.d(K9.LOG_TAG, "SYNC: About to fetch " + unsyncedMessages.size() + " unsynced messages for folder " + folder);


            fetchUnsyncedMessages(account, remoteFolder, localFolder, unsyncedMessages, smallMessages, largeMessages, progress, todo, fp);

            // If a message didn't exist, messageFinished won't be called, but we shouldn't try again
            // If we got here, nothing failed
            for (Message message : unsyncedMessages) {
                String newPushState = remoteFolder.getNewPushState(localFolder.getPushState(), message);
                if (newPushState != null) {
                    localFolder.setPushState(newPushState);
                }
            }
            if (K9.DEBUG) {
                Log.d(K9.LOG_TAG, "SYNC: Synced unsynced messages for folder " + folder);
            }


        }

        if (K9.DEBUG)
            Log.d(K9.LOG_TAG, "SYNC: Have "
                  + largeMessages.size() + " large messages and "
                  + smallMessages.size() + " small messages out of "
                  + unsyncedMessages.size() + " unsynced messages");

        unsyncedMessages.clear();

        /*
         * Grab the content of the small messages first. This is going to
         * be very fast and at very worst will be a single up of a few bytes and a single
         * download of 625k.
         */
        FetchProfile fp = new FetchProfile();
        fp.add(FetchProfile.Item.BODY);
        //        fp.add(FetchProfile.Item.FLAGS);
        //        fp.add(FetchProfile.Item.ENVELOPE);

        downloadSmallMessages(account, remoteFolder, localFolder, smallMessages, progress, unreadBeforeStart, newMessages, todo, fp);
        smallMessages.clear();

        /*
         * Now do the large messages that require more round trips.
         */
        fp.clear();
        fp.add(FetchProfile.Item.STRUCTURE);
        downloadLargeMessages(account, remoteFolder, localFolder, largeMessages, progress, unreadBeforeStart,  newMessages, todo, fp);
        largeMessages.clear();

        /*
         * Refresh the flags for any messages in the local store that we didn't just
         * download.
         */

        refreshLocalMessageFlags(account, remoteFolder, localFolder, syncFlagMessages, progress, todo);

        if (K9.DEBUG)
            Log.d(K9.LOG_TAG, "SYNC: Synced remote messages for folder " + folder + ", " + newMessages.get() + " new messages");

        localFolder.purgeToVisibleLimit(new MessageRemovalListener() {
            @Override
            public void messageRemoved(Message message) {
                for (MessagingListener l : getListeners()) {
                    l.synchronizeMailboxRemovedMessage(account, folder, message);
                }
            }

        });

        // If the oldest message seen on this sync is newer than
        // the oldest message seen on the previous sync, then
        // we want to move our high-water mark forward
        // this is all here just for pop which only syncs inbox
        // this would be a little wrong for IMAP (we'd want a folder-level pref, not an account level pref.)
        // fortunately, we just don't care.
        Long oldestMessageTime = localFolder.getOldestMessageDate();

        if (oldestMessageTime != null) {
            Date oldestExtantMessage = new Date(oldestMessageTime);
            if (oldestExtantMessage.before(downloadStarted) &&
                    oldestExtantMessage.after(new Date(account.getLatestOldMessageSeenTime()))) {
                account.setLatestOldMessageSeenTime(oldestExtantMessage.getTime());
                account.save(Preferences.getPreferences(mApplication.getApplicationContext()));
            }

        }
        return newMessages.get();
    }
    private void evaluateMessageForDownload(final Message message, final String folder,
                                            final LocalFolder localFolder,
                                            final Folder remoteFolder,
                                            final Account account,
                                            final List<Message> unsyncedMessages,
                                            final ArrayList<Message> syncFlagMessages,
                                            boolean flagSyncOnly) throws MessagingException {
        if (message.isSet(Flag.DELETED)) {
            syncFlagMessages.add(message);
            return;
        } else if (isMessageSuppressed(account, folder, message)) {
            return;
        }

        Message localMessage = localFolder.getMessage(message.getUid());

        if (localMessage == null) {
            if (!flagSyncOnly) {
                if (!message.isSet(Flag.X_DOWNLOADED_FULL) && !message.isSet(Flag.X_DOWNLOADED_PARTIAL)) {
                    if (K9.DEBUG)
                        Log.v(K9.LOG_TAG, "Message with uid " + message.getUid() + " has not yet been downloaded");

                    unsyncedMessages.add(message);
                } else {
                    if (K9.DEBUG)
                        Log.v(K9.LOG_TAG, "Message with uid " + message.getUid() + " is partially or fully downloaded");

                    // Store the updated message locally
                    localFolder.appendMessages(new Message[] { message });

                    localMessage = localFolder.getMessage(message.getUid());

                    localMessage.setFlag(Flag.X_DOWNLOADED_FULL, message.isSet(Flag.X_DOWNLOADED_FULL));
                    localMessage.setFlag(Flag.X_DOWNLOADED_PARTIAL, message.isSet(Flag.X_DOWNLOADED_PARTIAL));

                    for (MessagingListener l : getListeners()) {
                        l.synchronizeMailboxAddOrUpdateMessage(account, folder, localMessage);
                        if (!localMessage.isSet(Flag.SEEN)) {
                            l.synchronizeMailboxNewMessage(account, folder, localMessage);
                        }
                    }
                }
            }
        } else if (!localMessage.isSet(Flag.DELETED)) {
            if (K9.DEBUG)
                Log.v(K9.LOG_TAG, "Message with uid " + message.getUid() + " is present in the local store");

            if (!localMessage.isSet(Flag.X_DOWNLOADED_FULL) && !localMessage.isSet(Flag.X_DOWNLOADED_PARTIAL)) {
                if (K9.DEBUG)
                    Log.v(K9.LOG_TAG, "Message with uid " + message.getUid()
                          + " is not downloaded, even partially; trying again");

                unsyncedMessages.add(message);
            } else {
                String newPushState = remoteFolder.getNewPushState(localFolder.getPushState(), message);
                if (newPushState != null) {
                    localFolder.setPushState(newPushState);
                }
                syncFlagMessages.add(message);
            }
        }
    }

    private void fetchUnsyncedMessages(final Account account, final Folder remoteFolder,
                                       final LocalFolder localFolder,
                                       List<Message> unsyncedMessages,
                                       final ArrayList<Message> smallMessages,
                                       final ArrayList<Message> largeMessages,
                                       final AtomicInteger progress,
                                       final int todo,
                                       FetchProfile fp) throws MessagingException {
        final String folder = remoteFolder.getName();

        final Date earliestDate = account.getEarliestPollDate();

        /*
         * Messages to be batch written
         */
        final List<Message> chunk = new ArrayList<Message>(UNSYNC_CHUNK_SIZE);

        remoteFolder.fetch(unsyncedMessages.toArray(EMPTY_MESSAGE_ARRAY), fp,
        new MessageRetrievalListener() {
            @Override
            public void messageFinished(Message message, int number, int ofTotal) {
                try {
                    String newPushState = remoteFolder.getNewPushState(localFolder.getPushState(), message);
                    if (newPushState != null) {
                        localFolder.setPushState(newPushState);
                    }
                    if (message.isSet(Flag.DELETED) || message.olderThan(earliestDate)) {

                        if (K9.DEBUG) {
                            if (message.isSet(Flag.DELETED)) {
                                Log.v(K9.LOG_TAG, "Newly downloaded message " + account + ":" + folder + ":" + message.getUid()
                                      + " was marked deleted on server, skipping");
                            } else {
                                Log.d(K9.LOG_TAG, "Newly downloaded message " + message.getUid() + " is older than "
                                      + earliestDate + ", skipping");
                            }
                        }
                        progress.incrementAndGet();
                        for (MessagingListener l : getListeners()) {
                            l.synchronizeMailboxProgress(account, folder, progress.get(), todo);
                        }
                        return;
                    }

                    if (account.getMaximumAutoDownloadMessageSize() > 0 &&
                    message.getSize() > account.getMaximumAutoDownloadMessageSize()) {
                        largeMessages.add(message);
                    } else {
                        smallMessages.add(message);
                    }

                    // And include it in the view
                    if (message.getSubject() != null && message.getFrom() != null) {
                        /*
                         * We check to make sure that we got something worth
                         * showing (subject and from) because some protocols
                         * (POP) may not be able to give us headers for
                         * ENVELOPE, only size.
                         */
                        if (!isMessageSuppressed(account, folder, message)) {
                            // keep message for delayed storing
                            chunk.add(message);

                            if (chunk.size() >= UNSYNC_CHUNK_SIZE) {
                                writeUnsyncedMessages(chunk, localFolder, account, folder);
                                chunk.clear();
                            }
                        }
                    }
                } catch (Exception e) {
                    Log.e(K9.LOG_TAG, "Error while storing downloaded message.", e);
                    addErrorMessage(account, null, e);
                }
            }

            @Override
            public void messageStarted(String uid, int number, int ofTotal) {}

            @Override
            public void messagesFinished(int total) {
                // FIXME this method is almost never invoked by various Stores! Don't rely on it unless fixed!!
            }

        });
        if (!chunk.isEmpty()) {
            writeUnsyncedMessages(chunk, localFolder, account, folder);
            chunk.clear();
        }
    }

    /**
     * Actual storing of messages
     *
     * <br>
     * FIXME: <strong>This method should really be moved in the above MessageRetrievalListener once {@link MessageRetrievalListener#messagesFinished(int)} is properly invoked by various stores</strong>
     *
     * @param messages Never <code>null</code>.
     * @param localFolder
     * @param account
     * @param folder
     */
    private void writeUnsyncedMessages(final List<Message> messages, final LocalFolder localFolder, final Account account, final String folder) {
        if (K9.DEBUG) {
            Log.v(K9.LOG_TAG, "Batch writing " + Integer.toString(messages.size()) + " messages");
        }
        try {
            // Store the new message locally
            localFolder.appendMessages(messages.toArray(new Message[messages.size()]));

            for (final Message message : messages) {
                final Message localMessage = localFolder.getMessage(message.getUid());
                syncFlags(localMessage, message);
                if (K9.DEBUG)
                    Log.v(K9.LOG_TAG, "About to notify listeners that we got a new unsynced message "
                          + account + ":" + folder + ":" + message.getUid());
                for (final MessagingListener l : getListeners()) {
                    l.synchronizeMailboxAddOrUpdateMessage(account, folder, localMessage);
                }
            }
        } catch (final Exception e) {
            Log.e(K9.LOG_TAG, "Error while storing downloaded message.", e);
            addErrorMessage(account, null, e);
        }
    }


    private boolean shouldImportMessage(final Account account, final String folder, final Message message, final AtomicInteger progress, final Date earliestDate) {

        if (isMessageSuppressed(account, folder, message)) {
            if (K9.DEBUG) {
                Log.d(K9.LOG_TAG, "Message " + message.getUid() + " was suppressed " +
                      "but just downloaded. " +
                      "The race condition means we wasted some bandwidth. Oh well.");
            }
            return false;

        }
        if (account.isSearchByDateCapable() && message.olderThan(earliestDate)) {
            if (K9.DEBUG) {
                Log.d(K9.LOG_TAG, "Message " + message.getUid() + " is older than "
                      + earliestDate + ", hence not saving");
            }
            return false;
        }
        return true;
    }

    private void downloadSmallMessages(final Account account, final Folder remoteFolder,
                                       final LocalFolder localFolder,
                                       ArrayList<Message> smallMessages,
                                       final AtomicInteger progress,
                                       final int unreadBeforeStart,
                                       final AtomicInteger newMessages,
                                       final int todo,
                                       FetchProfile fp) throws MessagingException {
        final String folder = remoteFolder.getName();

        final Date earliestDate = account.getEarliestPollDate();

        if (K9.DEBUG)
            Log.d(K9.LOG_TAG, "SYNC: Fetching small messages for folder " + folder);

        remoteFolder.fetch(smallMessages.toArray(new Message[smallMessages.size()]),
        fp, new MessageRetrievalListener() {
            @Override
            public void messageFinished(final Message message, int number, int ofTotal) {
                try {

                    if (!shouldImportMessage(account, folder, message, progress, earliestDate)) {
                        progress.incrementAndGet();

                        return;
                    }

                    // Store the updated message locally
                    final Message localMessage = localFolder.storeSmallMessage(message, new Runnable() {
                        @Override
                        public void run() {
                            progress.incrementAndGet();
                        }
                    });

                    // Increment the number of "new messages" if the newly downloaded message is
                    // not marked as read.
                    if (!localMessage.isSet(Flag.SEEN)) {
                        newMessages.incrementAndGet();
                    }

                    if (K9.DEBUG)
                        Log.v(K9.LOG_TAG, "About to notify listeners that we got a new small message "
                              + account + ":" + folder + ":" + message.getUid());

                    // Update the listener with what we've found
                    for (MessagingListener l : getListeners()) {
                        l.synchronizeMailboxAddOrUpdateMessage(account, folder, localMessage);
                        l.synchronizeMailboxProgress(account, folder, progress.get(), todo);
                        if (!localMessage.isSet(Flag.SEEN)) {
                            l.synchronizeMailboxNewMessage(account, folder, localMessage);
                        }
                    }
                    // Send a notification of this message

                    if (shouldNotifyForMessage(account, localFolder, message)) {
                        notifyAccount(mApplication, account, message, unreadBeforeStart, newMessages);
                    }

                } catch (MessagingException me) {
                    addErrorMessage(account, null, me);
                    Log.e(K9.LOG_TAG, "SYNC: fetch small messages", me);
                }
            }

            @Override
            public void messageStarted(String uid, int number, int ofTotal) {}

            @Override
            public void messagesFinished(int total) {}
        });

        if (K9.DEBUG)
            Log.d(K9.LOG_TAG, "SYNC: Done fetching small messages for folder " + folder);
    }



    private void downloadLargeMessages(final Account account, final Folder remoteFolder,
                                       final LocalFolder localFolder,
                                       ArrayList<Message> largeMessages,
                                       final AtomicInteger progress,
                                       final int unreadBeforeStart,
                                       final AtomicInteger newMessages,
                                       final int todo,
                                       FetchProfile fp) throws MessagingException {
        final String folder = remoteFolder.getName();

        final Date earliestDate = account.getEarliestPollDate();

        if (K9.DEBUG)
            Log.d(K9.LOG_TAG, "SYNC: Fetching large messages for folder " + folder);

        remoteFolder.fetch(largeMessages.toArray(new Message[largeMessages.size()]), fp, null);
        for (Message message : largeMessages) {

            if (!shouldImportMessage(account, folder, message, progress, earliestDate)) {
                progress.incrementAndGet();
                continue;
            }

            if (message.getBody() == null) {
                /*
                 * The provider was unable to get the structure of the message, so
                 * we'll download a reasonable portion of the messge and mark it as
                 * incomplete so the entire thing can be downloaded later if the user
                 * wishes to download it.
                 */
                fp.clear();
                fp.add(FetchProfile.Item.BODY_SANE);
                /*
                 *  TODO a good optimization here would be to make sure that all Stores set
                 *  the proper size after this fetch and compare the before and after size. If
                 *  they equal we can mark this SYNCHRONIZED instead of PARTIALLY_SYNCHRONIZED
                 */

                remoteFolder.fetch(new Message[] { message }, fp, null);

                // Store the updated message locally
                localFolder.appendMessages(new Message[] { message });

                Message localMessage = localFolder.getMessage(message.getUid());


                // Certain (POP3) servers give you the whole message even when you ask for only the first x Kb
                if (!message.isSet(Flag.X_DOWNLOADED_FULL)) {
                    /*
                     * Mark the message as fully downloaded if the message size is smaller than
                     * the account's autodownload size limit, otherwise mark as only a partial
                     * download.  This will prevent the system from downloading the same message
                     * twice.
                     *
                     * If there is no limit on autodownload size, that's the same as the message
                     * being smaller than the max size
                     */
                    if (account.getMaximumAutoDownloadMessageSize() == 0 || message.getSize() < account.getMaximumAutoDownloadMessageSize()) {
                        localMessage.setFlag(Flag.X_DOWNLOADED_FULL, true);
                    } else {
                        // Set a flag indicating that the message has been partially downloaded and
                        // is ready for view.
                        localMessage.setFlag(Flag.X_DOWNLOADED_PARTIAL, true);
                    }
                }
            } else {
                /*
                 * We have a structure to deal with, from which
                 * we can pull down the parts we want to actually store.
                 * Build a list of parts we are interested in. Text parts will be downloaded
                 * right now, attachments will be left for later.
                 */

                ArrayList<Part> viewables = new ArrayList<Part>();
                ArrayList<Part> attachments = new ArrayList<Part>();
                MimeUtility.collectParts(message, viewables, attachments);

                /*
                 * Now download the parts we're interested in storing.
                 */
                for (Part part : viewables) {
                    remoteFolder.fetchPart(message, part, null);
                }
                // Store the updated message locally
                localFolder.appendMessages(new Message[] { message });

                Message localMessage = localFolder.getMessage(message.getUid());

                // Set a flag indicating this message has been fully downloaded and can be
                // viewed.
                localMessage.setFlag(Flag.X_DOWNLOADED_PARTIAL, true);
            }
            if (K9.DEBUG)
                Log.v(K9.LOG_TAG, "About to notify listeners that we got a new large message "
                      + account + ":" + folder + ":" + message.getUid());

            // Update the listener with what we've found
            progress.incrementAndGet();
            Message localMessage = localFolder.getMessage(message.getUid());

            // Increment the number of "new messages" if the newly downloaded message is
            // not marked as read.
            if (!localMessage.isSet(Flag.SEEN)) {
                newMessages.incrementAndGet();
            }

            for (MessagingListener l : getListeners()) {
                l.synchronizeMailboxAddOrUpdateMessage(account, folder, localMessage);
                l.synchronizeMailboxProgress(account, folder, progress.get(), todo);
                if (!localMessage.isSet(Flag.SEEN)) {
                    l.synchronizeMailboxNewMessage(account, folder, localMessage);
                }
            }

            // Send a notification of this message
            if (shouldNotifyForMessage(account, localFolder, message)) {
                notifyAccount(mApplication, account, message, unreadBeforeStart, newMessages);
            }

        }//for large messages
        if (K9.DEBUG)
            Log.d(K9.LOG_TAG, "SYNC: Done fetching large messages for folder " + folder);

    }

    private void refreshLocalMessageFlags(final Account account, final Folder remoteFolder,
                                          final LocalFolder localFolder,
                                          ArrayList<Message> syncFlagMessages,
                                          final AtomicInteger progress,
                                          final int todo
                                         ) throws MessagingException {

        final String folder = remoteFolder.getName();
        if (remoteFolder.supportsFetchingFlags()) {
            if (K9.DEBUG)
                Log.d(K9.LOG_TAG, "SYNC: About to sync flags for "
                      + syncFlagMessages.size() + " remote messages for folder " + folder);

            FetchProfile fp = new FetchProfile();
            fp.add(FetchProfile.Item.FLAGS);

            List<Message> undeletedMessages = new LinkedList<Message>();
            for (Message message : syncFlagMessages) {
                if (!message.isSet(Flag.DELETED)) {
                    undeletedMessages.add(message);
                }
            }

            remoteFolder.fetch(undeletedMessages.toArray(EMPTY_MESSAGE_ARRAY), fp, null);
            for (Message remoteMessage : syncFlagMessages) {
                Message localMessage = localFolder.getMessage(remoteMessage.getUid());
                boolean messageChanged = syncFlags(localMessage, remoteMessage);
                if (messageChanged) {
                    if (localMessage.isSet(Flag.DELETED) || isMessageSuppressed(account, folder, localMessage)) {
                        for (MessagingListener l : getListeners()) {
                            l.synchronizeMailboxRemovedMessage(account, folder, localMessage);
                        }
                    } else {
                        for (MessagingListener l : getListeners()) {
                            l.synchronizeMailboxAddOrUpdateMessage(account, folder, localMessage);
                        }
                    }

                }
                progress.incrementAndGet();
                for (MessagingListener l : getListeners()) {
                    l.synchronizeMailboxProgress(account, folder, progress.get(), todo);
                }
            }
        }
    }

    private boolean syncFlags(Message localMessage, Message remoteMessage) throws MessagingException {
        boolean messageChanged = false;
        if (localMessage == null || localMessage.isSet(Flag.DELETED)) {
            return false;
        }
        if (remoteMessage.isSet(Flag.DELETED)) {
            if (localMessage.getFolder().getAccount().syncRemoteDeletions()) {
                localMessage.setFlag(Flag.DELETED, true);
                messageChanged = true;
            }
        } else {
            for (Flag flag : new Flag[] { Flag.SEEN, Flag.FLAGGED, Flag.ANSWERED }) {
                if (remoteMessage.isSet(flag) != localMessage.isSet(flag)) {
                    localMessage.setFlag(flag, remoteMessage.isSet(flag));
                    messageChanged = true;
                }
            }
        }
        return messageChanged;
    }
    private String getRootCauseMessage(Throwable t) {
        Throwable rootCause = t;
        Throwable nextCause = rootCause;
        do {
            nextCause = rootCause.getCause();
            if (nextCause != null) {
                rootCause = nextCause;
            }
        } while (nextCause != null);
        if (rootCause instanceof MessagingException) {
            return rootCause.getMessage();
        } else {
            return rootCause.toString();
        }
    }

    private void queuePendingCommand(Account account, PendingCommand command) {
        try {
            LocalStore localStore = account.getLocalStore();
            localStore.addPendingCommand(command);
        } catch (Exception e) {
            addErrorMessage(account, null, e);

            throw new RuntimeException("Unable to enqueue pending command", e);
        }
    }

    private void processPendingCommands(final Account account) {
        putBackground("processPendingCommands", null, new Runnable() {
            @Override
            public void run() {
                try {
                    processPendingCommandsSynchronous(account);
                } catch (UnavailableStorageException e) {
                    Log.i(K9.LOG_TAG, "Failed to process pending command because storage is not available - trying again later.");
                    throw new UnavailableAccountException(e);
                } catch (MessagingException me) {
                    Log.e(K9.LOG_TAG, "processPendingCommands", me);

                    addErrorMessage(account, null, me);

                    /*
                     * Ignore any exceptions from the commands. Commands will be processed
                     * on the next round.
                     */
                }
            }
        });
    }

    private void processPendingCommandsSynchronous(Account account) throws MessagingException {
        LocalStore localStore = account.getLocalStore();
        ArrayList<PendingCommand> commands = localStore.getPendingCommands();

        int progress = 0;
        int todo = commands.size();
        if (todo == 0) {
            return;
        }

        for (MessagingListener l : getListeners()) {
            l.pendingCommandsProcessing(account);
            l.synchronizeMailboxProgress(account, null, progress, todo);
        }

        PendingCommand processingCommand = null;
        try {
            for (PendingCommand command : commands) {
                processingCommand = command;
                if (K9.DEBUG)
                    Log.d(K9.LOG_TAG, "Processing pending command '" + command + "'");

                String[] components = command.command.split("\\.");
                String commandTitle = components[components.length - 1];
                for (MessagingListener l : getListeners()) {
                    l.pendingCommandStarted(account, commandTitle);
                }
                /*
                 * We specifically do not catch any exceptions here. If a command fails it is
                 * most likely due to a server or IO error and it must be retried before any
                 * other command processes. This maintains the order of the commands.
                 */
                try {
                    if (PENDING_COMMAND_APPEND.equals(command.command)) {
                        processPendingAppend(command, account);
                    } else if (PENDING_COMMAND_SET_FLAG_BULK.equals(command.command)) {
                        processPendingSetFlag(command, account);
                    } else if (PENDING_COMMAND_SET_FLAG.equals(command.command)) {
                        processPendingSetFlagOld(command, account);
                    } else if (PENDING_COMMAND_MARK_ALL_AS_READ.equals(command.command)) {
                        processPendingMarkAllAsRead(command, account);
                    } else if (PENDING_COMMAND_MOVE_OR_COPY_BULK.equals(command.command)) {
                        processPendingMoveOrCopy(command, account);
                    } else if (PENDING_COMMAND_MOVE_OR_COPY.equals(command.command)) {
                        processPendingMoveOrCopyOld(command, account);
                    } else if (PENDING_COMMAND_EMPTY_TRASH.equals(command.command)) {
                        processPendingEmptyTrash(command, account);
                    } else if (PENDING_COMMAND_EXPUNGE.equals(command.command)) {
                        processPendingExpunge(command, account);
                    }
                    localStore.removePendingCommand(command);
                    if (K9.DEBUG)
                        Log.d(K9.LOG_TAG, "Done processing pending command '" + command + "'");
                } catch (MessagingException me) {
                    if (me.isPermanentFailure()) {
                        addErrorMessage(account, null, me);
                        Log.e(K9.LOG_TAG, "Failure of command '" + command + "' was permanent, removing command from queue");
                        localStore.removePendingCommand(processingCommand);
                    } else {
                        throw me;
                    }
                } finally {
                    progress++;
                    for (MessagingListener l : getListeners()) {
                        l.synchronizeMailboxProgress(account, null, progress, todo);
                        l.pendingCommandCompleted(account, commandTitle);
                    }
                }
            }
        } catch (MessagingException me) {
            addErrorMessage(account, null, me);
            Log.e(K9.LOG_TAG, "Could not process command '" + processingCommand + "'", me);
            throw me;
        } finally {
            for (MessagingListener l : getListeners()) {
                l.pendingCommandsFinished(account);
            }
        }
    }

    /**
     * Process a pending append message command. This command uploads a local message to the
     * server, first checking to be sure that the server message is not newer than
     * the local message. Once the local message is successfully processed it is deleted so
     * that the server message will be synchronized down without an additional copy being
     * created.
     * TODO update the local message UID instead of deleteing it
     *
     * @param command arguments = (String folder, String uid)
     * @param account
     * @throws MessagingException
     */
    private void processPendingAppend(PendingCommand command, Account account)
    throws MessagingException {
        Folder remoteFolder = null;
        LocalFolder localFolder = null;
        try {

            String folder = command.arguments[0];
            String uid = command.arguments[1];

            if (account.getErrorFolderName().equals(folder)) {
                return;
            }

            LocalStore localStore = account.getLocalStore();
            localFolder = localStore.getFolder(folder);
            LocalMessage localMessage = (LocalMessage) localFolder.getMessage(uid);

            if (localMessage == null) {
                return;
            }

            Store remoteStore = account.getRemoteStore();
            remoteFolder = remoteStore.getFolder(folder);
            if (!remoteFolder.exists()) {
                if (!remoteFolder.create(FolderType.HOLDS_MESSAGES)) {
                    return;
                }
            }
            remoteFolder.open(OpenMode.READ_WRITE);
            if (remoteFolder.getMode() != OpenMode.READ_WRITE) {
                return;
            }

            Message remoteMessage = null;
            if (!localMessage.getUid().startsWith(K9.LOCAL_UID_PREFIX)) {
                remoteMessage = remoteFolder.getMessage(localMessage.getUid());
            }

            if (remoteMessage == null) {
                if (localMessage.isSet(Flag.X_REMOTE_COPY_STARTED)) {
                    Log.w(K9.LOG_TAG, "Local message with uid " + localMessage.getUid() +
                          " has flag " + Flag.X_REMOTE_COPY_STARTED + " already set, checking for remote message with " +
                          " same message id");
                    String rUid = remoteFolder.getUidFromMessageId(localMessage);
                    if (rUid != null) {
                        Log.w(K9.LOG_TAG, "Local message has flag " + Flag.X_REMOTE_COPY_STARTED + " already set, and there is a remote message with " +
                              " uid " + rUid + ", assuming message was already copied and aborting this copy");

                        String oldUid = localMessage.getUid();
                        localMessage.setUid(rUid);
                        localFolder.changeUid(localMessage);
                        for (MessagingListener l : getListeners()) {
                            l.messageUidChanged(account, folder, oldUid, localMessage.getUid());
                        }
                        return;
                    } else {
                        Log.w(K9.LOG_TAG, "No remote message with message-id found, proceeding with append");
                    }
                }

                /*
                 * If the message does not exist remotely we just upload it and then
                 * update our local copy with the new uid.
                 */
                FetchProfile fp = new FetchProfile();
                fp.add(FetchProfile.Item.BODY);
                localFolder.fetch(new Message[] { localMessage } , fp, null);
                String oldUid = localMessage.getUid();
                localMessage.setFlag(Flag.X_REMOTE_COPY_STARTED, true);
                remoteFolder.appendMessages(new Message[] { localMessage });

                localFolder.changeUid(localMessage);
                for (MessagingListener l : getListeners()) {
                    l.messageUidChanged(account, folder, oldUid, localMessage.getUid());
                }
            } else {
                /*
                 * If the remote message exists we need to determine which copy to keep.
                 */
                /*
                 * See if the remote message is newer than ours.
                 */
                FetchProfile fp = new FetchProfile();
                fp.add(FetchProfile.Item.ENVELOPE);
                remoteFolder.fetch(new Message[] { remoteMessage }, fp, null);
                Date localDate = localMessage.getInternalDate();
                Date remoteDate = remoteMessage.getInternalDate();
                if (remoteDate != null && remoteDate.compareTo(localDate) > 0) {
                    /*
                     * If the remote message is newer than ours we'll just
                     * delete ours and move on. A sync will get the server message
                     * if we need to be able to see it.
                     */
                    localMessage.destroy();
                } else {
                    /*
                     * Otherwise we'll upload our message and then delete the remote message.
                     */
                    fp.clear();
                    fp = new FetchProfile();
                    fp.add(FetchProfile.Item.BODY);
                    localFolder.fetch(new Message[] { localMessage }, fp, null);
                    String oldUid = localMessage.getUid();

                    localMessage.setFlag(Flag.X_REMOTE_COPY_STARTED, true);

                    remoteFolder.appendMessages(new Message[] { localMessage });
                    localFolder.changeUid(localMessage);
                    for (MessagingListener l : getListeners()) {
                        l.messageUidChanged(account, folder, oldUid, localMessage.getUid());
                    }
                    if (remoteDate != null) {
                        remoteMessage.setFlag(Flag.DELETED, true);
                        if (Account.EXPUNGE_IMMEDIATELY.equals(account.getExpungePolicy())) {
                            remoteFolder.expunge();
                        }
                    }
                }
            }
        } finally {
            closeFolder(remoteFolder);
            closeFolder(localFolder);
        }
    }
    private void queueMoveOrCopy(Account account, String srcFolder, String destFolder, boolean isCopy, String uids[]) {
        if (account.getErrorFolderName().equals(srcFolder)) {
            return;
        }
        PendingCommand command = new PendingCommand();
        command.command = PENDING_COMMAND_MOVE_OR_COPY_BULK;

        int length = 3 + uids.length;
        command.arguments = new String[length];
        command.arguments[0] = srcFolder;
        command.arguments[1] = destFolder;
        command.arguments[2] = Boolean.toString(isCopy);
        command.arguments[3] = Boolean.toString(false);
        System.arraycopy(uids, 0, command.arguments, 4, uids.length);
        queuePendingCommand(account, command);
    }

    private void queueMoveOrCopy(Account account, String srcFolder, String destFolder, boolean isCopy, String uids[], Map<String, String> uidMap) {
        if (uidMap == null || uidMap.isEmpty()) {
            queueMoveOrCopy(account, srcFolder, destFolder, isCopy, uids);
        } else {
            if (account.getErrorFolderName().equals(srcFolder)) {
                return;
            }
            PendingCommand command = new PendingCommand();
            command.command = PENDING_COMMAND_MOVE_OR_COPY_BULK;

            int length = 4 + uidMap.keySet().size() + uidMap.values().size();
            command.arguments = new String[length];
            command.arguments[0] = srcFolder;
            command.arguments[1] = destFolder;
            command.arguments[2] = Boolean.toString(isCopy);
            command.arguments[3] = Boolean.toString(true);
            System.arraycopy(uidMap.keySet().toArray(), 0, command.arguments, 4, uidMap.keySet().size());
            System.arraycopy(uidMap.values().toArray(), 0, command.arguments, 4 + uidMap.keySet().size(), uidMap.values().size());
            queuePendingCommand(account, command);
        }
    }
    /**
     * Process a pending trash message command.
     *
     * @param command arguments = (String folder, String uid)
     * @param account
     * @throws MessagingException
     */
    private void processPendingMoveOrCopy(PendingCommand command, Account account)
    throws MessagingException {
        Folder remoteSrcFolder = null;
        Folder remoteDestFolder = null;
        LocalFolder localDestFolder = null;
        try {
            String srcFolder = command.arguments[0];
            if (account.getErrorFolderName().equals(srcFolder)) {
                return;
            }
            String destFolder = command.arguments[1];
            String isCopyS = command.arguments[2];
            String hasNewUidsS = command.arguments[3];

            boolean hasNewUids = false;
            if (hasNewUidsS != null) {
                hasNewUids = Boolean.parseBoolean(hasNewUidsS);
            }

            Store remoteStore = account.getRemoteStore();
            remoteSrcFolder = remoteStore.getFolder(srcFolder);

            Store localStore = account.getLocalStore();
            localDestFolder = (LocalFolder) localStore.getFolder(destFolder);
            List<Message> messages = new ArrayList<Message>();

            /*
             * We split up the localUidMap into two parts while sending the command, here we assemble it back.
             */
            Map<String, String> localUidMap = new HashMap<String, String>();
            if (hasNewUids) {
                int offset = (command.arguments.length - 4) / 2;

                for (int i = 4; i < 4 + offset; i++) {
                    localUidMap.put(command.arguments[i], command.arguments[i + offset]);

                    String uid = command.arguments[i];
                    if (!uid.startsWith(K9.LOCAL_UID_PREFIX)) {
                        messages.add(remoteSrcFolder.getMessage(uid));
                    }
                }

            } else {
                for (int i = 4; i < command.arguments.length; i++) {
                    String uid = command.arguments[i];
                    if (!uid.startsWith(K9.LOCAL_UID_PREFIX)) {
                        messages.add(remoteSrcFolder.getMessage(uid));
                    }
                }
            }

            boolean isCopy = false;
            if (isCopyS != null) {
                isCopy = Boolean.parseBoolean(isCopyS);
            }

            if (!remoteSrcFolder.exists()) {
                throw new MessagingException("processingPendingMoveOrCopy: remoteFolder " + srcFolder + " does not exist", true);
            }
            remoteSrcFolder.open(OpenMode.READ_WRITE);
            if (remoteSrcFolder.getMode() != OpenMode.READ_WRITE) {
                throw new MessagingException("processingPendingMoveOrCopy: could not open remoteSrcFolder " + srcFolder + " read/write", true);
            }

            if (K9.DEBUG)
                Log.d(K9.LOG_TAG, "processingPendingMoveOrCopy: source folder = " + srcFolder
                      + ", " + messages.size() + " messages, destination folder = " + destFolder + ", isCopy = " + isCopy);

            Map <String, String> remoteUidMap = new HashMap<String, String>();

            if (!isCopy && destFolder.equals(account.getTrashFolderName())) {
                if (K9.DEBUG)
                    Log.d(K9.LOG_TAG, "processingPendingMoveOrCopy doing special case for deleting message");

                String destFolderName = destFolder;
                if (K9.FOLDER_NONE.equals(destFolderName)) {
                    destFolderName = null;
                }
                remoteSrcFolder.delete(messages.toArray(EMPTY_MESSAGE_ARRAY), destFolderName);
            } else {
                remoteDestFolder = remoteStore.getFolder(destFolder);

                if (isCopy) {
                    remoteUidMap = remoteSrcFolder.copyMessages(messages.toArray(EMPTY_MESSAGE_ARRAY), remoteDestFolder);
                } else {
                    remoteUidMap = remoteSrcFolder.moveMessages(messages.toArray(EMPTY_MESSAGE_ARRAY), remoteDestFolder);
                }
            }
            if (!isCopy && Account.EXPUNGE_IMMEDIATELY.equals(account.getExpungePolicy())) {
                if (K9.DEBUG)
                    Log.i(K9.LOG_TAG, "processingPendingMoveOrCopy expunging folder " + account.getDescription() + ":" + srcFolder);

                remoteSrcFolder.expunge();
            }

            /*
             * This next part is used to bring the local UIDs of the local destination folder
             * upto speed with the remote UIDs of remote destionation folder.
             */
            if (!localUidMap.isEmpty() && !remoteUidMap.isEmpty()) {
                Set<String> remoteSrcUids = remoteUidMap.keySet();
                Iterator<String> remoteSrcUidsIterator = remoteSrcUids.iterator();

                while (remoteSrcUidsIterator.hasNext()) {
                    String remoteSrcUid = remoteSrcUidsIterator.next();
                    String localDestUid = localUidMap.get(remoteSrcUid);

                    Message localDestMessage = localDestFolder.getMessage(localDestUid);
                    localDestMessage.setUid(remoteUidMap.get(remoteSrcUid));
                    localDestFolder.changeUid((LocalMessage)localDestMessage);
                }
            }
        } finally {
            closeFolder(remoteSrcFolder);
            closeFolder(remoteDestFolder);
        }
    }

    private void queueSetFlag(final Account account, final String folderName, final String newState, final String flag, final String[] uids) {
        putBackground("queueSetFlag " + account.getDescription() + ":" + folderName, null, new Runnable() {
            @Override
            public void run() {
                PendingCommand command = new PendingCommand();
                command.command = PENDING_COMMAND_SET_FLAG_BULK;
                int length = 3 + uids.length;
                command.arguments = new String[length];
                command.arguments[0] = folderName;
                command.arguments[1] = newState;
                command.arguments[2] = flag;
                System.arraycopy(uids, 0, command.arguments, 3, uids.length);
                queuePendingCommand(account, command);
                processPendingCommands(account);
            }
        });
    }
    /**
     * Processes a pending mark read or unread command.
     *
     * @param command arguments = (String folder, String uid, boolean read)
     * @param account
     */
    private void processPendingSetFlag(PendingCommand command, Account account)
    throws MessagingException {
        String folder = command.arguments[0];

        if (account.getErrorFolderName().equals(folder)) {
            return;
        }

        boolean newState = Boolean.parseBoolean(command.arguments[1]);

        Flag flag = Flag.valueOf(command.arguments[2]);

        Store remoteStore = account.getRemoteStore();
        Folder remoteFolder = remoteStore.getFolder(folder);
        if (!remoteFolder.exists() || !remoteFolder.isFlagSupported(flag)) {
            return;
        }

        try {
            remoteFolder.open(OpenMode.READ_WRITE);
            if (remoteFolder.getMode() != OpenMode.READ_WRITE) {
                return;
            }
            List<Message> messages = new ArrayList<Message>();
            for (int i = 3; i < command.arguments.length; i++) {
                String uid = command.arguments[i];
                if (!uid.startsWith(K9.LOCAL_UID_PREFIX)) {
                    messages.add(remoteFolder.getMessage(uid));
                }
            }

            if (messages.isEmpty()) {
                return;
            }
            remoteFolder.setFlags(messages.toArray(EMPTY_MESSAGE_ARRAY), new Flag[] { flag }, newState);
        } finally {
            closeFolder(remoteFolder);
        }
    }

    // TODO: This method is obsolete and is only for transition from K-9 2.0 to K-9 2.1
    // Eventually, it should be removed
    private void processPendingSetFlagOld(PendingCommand command, Account account)
    throws MessagingException {
        String folder = command.arguments[0];
        String uid = command.arguments[1];

        if (account.getErrorFolderName().equals(folder)) {
            return;
        }
        if (K9.DEBUG)
            Log.d(K9.LOG_TAG, "processPendingSetFlagOld: folder = " + folder + ", uid = " + uid);

        boolean newState = Boolean.parseBoolean(command.arguments[2]);

        Flag flag = Flag.valueOf(command.arguments[3]);
        Folder remoteFolder = null;
        try {
            Store remoteStore = account.getRemoteStore();
            remoteFolder = remoteStore.getFolder(folder);
            if (!remoteFolder.exists()) {
                return;
            }
            remoteFolder.open(OpenMode.READ_WRITE);
            if (remoteFolder.getMode() != OpenMode.READ_WRITE) {
                return;
            }
            Message remoteMessage = null;
            if (!uid.startsWith(K9.LOCAL_UID_PREFIX)) {
                remoteMessage = remoteFolder.getMessage(uid);
            }
            if (remoteMessage == null) {
                return;
            }
            remoteMessage.setFlag(flag, newState);
        } finally {
            closeFolder(remoteFolder);
        }
    }
    private void queueExpunge(final Account account, final String folderName) {
        putBackground("queueExpunge " + account.getDescription() + ":" + folderName, null, new Runnable() {
            @Override
            public void run() {
                PendingCommand command = new PendingCommand();
                command.command = PENDING_COMMAND_EXPUNGE;

                command.arguments = new String[1];

                command.arguments[0] = folderName;
                queuePendingCommand(account, command);
                processPendingCommands(account);
            }
        });
    }
    private void processPendingExpunge(PendingCommand command, Account account)
    throws MessagingException {
        String folder = command.arguments[0];

        if (account.getErrorFolderName().equals(folder)) {
            return;
        }
        if (K9.DEBUG)
            Log.d(K9.LOG_TAG, "processPendingExpunge: folder = " + folder);

        Store remoteStore = account.getRemoteStore();
        Folder remoteFolder = remoteStore.getFolder(folder);
        try {
            if (!remoteFolder.exists()) {
                return;
            }
            remoteFolder.open(OpenMode.READ_WRITE);
            if (remoteFolder.getMode() != OpenMode.READ_WRITE) {
                return;
            }
            remoteFolder.expunge();
            if (K9.DEBUG)
                Log.d(K9.LOG_TAG, "processPendingExpunge: complete for folder = " + folder);
        } finally {
            closeFolder(remoteFolder);
        }
    }


    // TODO: This method is obsolete and is only for transition from K-9 2.0 to K-9 2.1
    // Eventually, it should be removed
    private void processPendingMoveOrCopyOld(PendingCommand command, Account account)
    throws MessagingException {
        String srcFolder = command.arguments[0];
        String uid = command.arguments[1];
        String destFolder = command.arguments[2];
        String isCopyS = command.arguments[3];

        boolean isCopy = false;
        if (isCopyS != null) {
            isCopy = Boolean.parseBoolean(isCopyS);
        }

        if (account.getErrorFolderName().equals(srcFolder)) {
            return;
        }

        Store remoteStore = account.getRemoteStore();
        Folder remoteSrcFolder = remoteStore.getFolder(srcFolder);
        Folder remoteDestFolder = remoteStore.getFolder(destFolder);

        if (!remoteSrcFolder.exists()) {
            throw new MessagingException("processPendingMoveOrCopyOld: remoteFolder " + srcFolder + " does not exist", true);
        }
        remoteSrcFolder.open(OpenMode.READ_WRITE);
        if (remoteSrcFolder.getMode() != OpenMode.READ_WRITE) {
            throw new MessagingException("processPendingMoveOrCopyOld: could not open remoteSrcFolder " + srcFolder + " read/write", true);
        }

        Message remoteMessage = null;
        if (!uid.startsWith(K9.LOCAL_UID_PREFIX)) {
            remoteMessage = remoteSrcFolder.getMessage(uid);
        }
        if (remoteMessage == null) {
            throw new MessagingException("processPendingMoveOrCopyOld: remoteMessage " + uid + " does not exist", true);
        }

        if (K9.DEBUG)
            Log.d(K9.LOG_TAG, "processPendingMoveOrCopyOld: source folder = " + srcFolder
                  + ", uid = " + uid + ", destination folder = " + destFolder + ", isCopy = " + isCopy);

        if (!isCopy && destFolder.equals(account.getTrashFolderName())) {
            if (K9.DEBUG)
                Log.d(K9.LOG_TAG, "processPendingMoveOrCopyOld doing special case for deleting message");

            remoteMessage.delete(account.getTrashFolderName());
            remoteSrcFolder.close();
            return;
        }

        remoteDestFolder.open(OpenMode.READ_WRITE);
        if (remoteDestFolder.getMode() != OpenMode.READ_WRITE) {
            throw new MessagingException("processPendingMoveOrCopyOld: could not open remoteDestFolder " + srcFolder + " read/write", true);
        }

        if (isCopy) {
            remoteSrcFolder.copyMessages(new Message[] { remoteMessage }, remoteDestFolder);
        } else {
            remoteSrcFolder.moveMessages(new Message[] { remoteMessage }, remoteDestFolder);
        }
        remoteSrcFolder.close();
        remoteDestFolder.close();
    }

    private void processPendingMarkAllAsRead(PendingCommand command, Account account) throws MessagingException {
        String folder = command.arguments[0];
        Folder remoteFolder = null;
        LocalFolder localFolder = null;
        try {
            Store localStore = account.getLocalStore();
            localFolder = (LocalFolder) localStore.getFolder(folder);
            localFolder.open(OpenMode.READ_WRITE);
            Message[] messages = localFolder.getMessages(null, false);
            for (Message message : messages) {
                if (!message.isSet(Flag.SEEN)) {
                    message.setFlag(Flag.SEEN, true);
                    for (MessagingListener l : getListeners()) {
                        l.listLocalMessagesUpdateMessage(account, folder, message);
                    }
                }
            }
            localFolder.setUnreadMessageCount(0);
            for (MessagingListener l : getListeners()) {
                l.folderStatusChanged(account, folder, 0);
            }


            if (account.getErrorFolderName().equals(folder)) {
                return;
            }

            Store remoteStore = account.getRemoteStore();
            remoteFolder = remoteStore.getFolder(folder);

            if (!remoteFolder.exists() || !remoteFolder.isFlagSupported(Flag.SEEN)) {
                return;
            }
            remoteFolder.open(OpenMode.READ_WRITE);
            if (remoteFolder.getMode() != OpenMode.READ_WRITE) {
                return;
            }

            remoteFolder.setFlags(new Flag[] {Flag.SEEN}, true);
            remoteFolder.close();
        } catch (UnsupportedOperationException uoe) {
            Log.w(K9.LOG_TAG, "Could not mark all server-side as read because store doesn't support operation", uoe);
        } finally {
            closeFolder(localFolder);
            closeFolder(remoteFolder);
        }
    }

    static long uidfill = 0;
    static AtomicBoolean loopCatch = new AtomicBoolean();
    public void addErrorMessage(Account account, String subject, Throwable t) {
        if (!loopCatch.compareAndSet(false, true)) {
            return;
        }
        try {
            if (t == null) {
                return;
            }

            CharArrayWriter baos = new CharArrayWriter(t.getStackTrace().length * 10);
            PrintWriter ps = new PrintWriter(baos);
            t.printStackTrace(ps);
            ps.close();

            if (subject == null) {
                subject = getRootCauseMessage(t);
            }

            addErrorMessage(account, subject, baos.toString());
        } catch (Throwable it) {
            Log.e(K9.LOG_TAG, "Could not save error message to " + account.getErrorFolderName(), it);
        } finally {
            loopCatch.set(false);
        }
    }

    public void addErrorMessage(Account account, String subject, String body) {
        if (!K9.ENABLE_ERROR_FOLDER) {
            return;
        }
        if (!loopCatch.compareAndSet(false, true)) {
            return;
        }
        try {
            if (body == null || body.length() < 1) {
                return;
            }

            Store localStore = account.getLocalStore();
            LocalFolder localFolder = (LocalFolder)localStore.getFolder(account.getErrorFolderName());
            Message[] messages = new Message[1];
            MimeMessage message = new MimeMessage();


            message.setBody(new TextBody(body));
            message.setFlag(Flag.X_DOWNLOADED_FULL, true);
            message.setSubject(subject);

            long nowTime = System.currentTimeMillis();
            Date nowDate = new Date(nowTime);
            message.setInternalDate(nowDate);
            message.addSentDate(nowDate);
            message.setFrom(new Address(account.getEmail(), "K9mail internal"));
            messages[0] = message;

            localFolder.appendMessages(messages);

            localFolder.clearMessagesOlderThan(nowTime - (15 * 60 * 1000));

        } catch (Throwable it) {
            Log.e(K9.LOG_TAG, "Could not save error message to " + account.getErrorFolderName(), it);
        } finally {
            loopCatch.set(false);
        }
    }



    public void markAllMessagesRead(final Account account, final String folder) {

        if (K9.DEBUG)
            Log.i(K9.LOG_TAG, "Marking all messages in " + account.getDescription() + ":" + folder + " as read");
        List<String> args = new ArrayList<String>();
        args.add(folder);
        PendingCommand command = new PendingCommand();
        command.command = PENDING_COMMAND_MARK_ALL_AS_READ;
        command.arguments = args.toArray(EMPTY_STRING_ARRAY);
        queuePendingCommand(account, command);
        processPendingCommands(account);
    }

    public void setFlag(
        final Message[] messages,
        final Flag flag,
        final boolean newState) {
        actOnMessages(messages, new MessageActor() {
            @Override
            public void act(final Account account, final Folder folder,
            final List<Message> messages) {
                setFlag(account, folder.getName(), messages.toArray(EMPTY_MESSAGE_ARRAY), flag,
                        newState);
            }

        });

    }

    /**
     * Set or remove a flag for a set of messages in a specific folder.
     *
     * <p>
     * The {@link Message} objects passed in are updated to reflect the new flag state.
     * </p>
     *
     * @param account
     *         The account the folder containing the messages belongs to.
     * @param folderName
     *         The name of the folder.
     * @param messages
     *         The messages to change the flag for.
     * @param flag
     *         The flag to change.
     * @param newState
     *         {@code true}, if the flag should be set. {@code false} if it should be removed.
     */
    public void setFlag(Account account, String folderName, Message[] messages, Flag flag,
            boolean newState) {
        // TODO: Put this into the background, but right now some callers depend on the message
        //       objects being modified right after this method returns.
        Folder localFolder = null;
        try {
            Store localStore = account.getLocalStore();
            localFolder = localStore.getFolder(folderName);
            localFolder.open(OpenMode.READ_WRITE);

            // Allows for re-allowing sending of messages that could not be sent
            if (flag == Flag.FLAGGED && !newState &&
                    account.getOutboxFolderName().equals(folderName)) {
                for (Message message : messages) {
                    String uid = message.getUid();
                    if (uid != null) {
                        sendCount.remove(uid);
                    }
                }
            }

            // Update the messages in the local store
            localFolder.setFlags(messages, new Flag[] {flag}, newState);

            for (MessagingListener l : getListeners()) {
                l.folderStatusChanged(account, folderName, localFolder.getUnreadMessageCount());
            }


            /*
             * Handle the remote side
             */

            // The error folder is always a local folder
            // TODO: Skip the remote part for all local-only folders
            if (account.getErrorFolderName().equals(folderName)) {
                return;
            }

            String[] uids = new String[messages.length];
            for (int i = 0, end = uids.length; i < end; i++) {
                uids[i] = messages[i].getUid();
            }

            queueSetFlag(account, folderName, Boolean.toString(newState), flag.toString(), uids);
            processPendingCommands(account);
        } catch (MessagingException me) {
            addErrorMessage(account, null, me);
            throw new RuntimeException(me);
        } finally {
            closeFolder(localFolder);
        }
    }

    /**
     * Set or remove a flag for a message referenced by message UID.
     *
     * @param account
     *         The account the folder containing the message belongs to.
     * @param folderName
     *         The name of the folder.
     * @param uid
     *         The UID of the message to change the flag for.
     * @param flag
     *         The flag to change.
     * @param newState
     *         {@code true}, if the flag should be set. {@code false} if it should be removed.
     */
    public void setFlag(Account account, String folderName, String uid, Flag flag,
            boolean newState) {
        Folder localFolder = null;
        try {
            LocalStore localStore = account.getLocalStore();
            localFolder = localStore.getFolder(folderName);
            localFolder.open(OpenMode.READ_WRITE);

            Message message = localFolder.getMessage(uid);
            if (message != null) {
                setFlag(account, folderName, new Message[] { message }, flag, newState);
            }
        } catch (MessagingException me) {
            addErrorMessage(account, null, me);
            throw new RuntimeException(me);
        } finally {
            closeFolder(localFolder);
        }
    }

    public void clearAllPending(final Account account) {
        try {
            Log.w(K9.LOG_TAG, "Clearing pending commands!");
            LocalStore localStore = account.getLocalStore();
            localStore.removePendingCommands();
        } catch (MessagingException me) {
            Log.e(K9.LOG_TAG, "Unable to clear pending command", me);
            addErrorMessage(account, null, me);
        }
    }

    public void loadMessageForViewRemote(final Account account, final String folder,
                                         final String uid, final MessagingListener listener) {
        put("loadMessageForViewRemote", listener, new Runnable() {
            @Override
            public void run() {
                Folder remoteFolder = null;
                LocalFolder localFolder = null;
                try {
                    LocalStore localStore = account.getLocalStore();
                    localFolder = localStore.getFolder(folder);
                    localFolder.open(OpenMode.READ_WRITE);

                    Message message = localFolder.getMessage(uid);

                    if (message.isSet(Flag.X_DOWNLOADED_FULL)) {
                        /*
                         * If the message has been synchronized since we were called we'll
                         * just hand it back cause it's ready to go.
                         */
                        FetchProfile fp = new FetchProfile();
                        fp.add(FetchProfile.Item.ENVELOPE);
                        fp.add(FetchProfile.Item.BODY);
                        localFolder.fetch(new Message[] { message }, fp, null);
                    } else {
                        /*
                         * At this point the message is not available, so we need to download it
                         * fully if possible.
                         */

                        Store remoteStore = account.getRemoteStore();
                        remoteFolder = remoteStore.getFolder(folder);
                        remoteFolder.open(OpenMode.READ_WRITE);

                        // Get the remote message and fully download it
                        Message remoteMessage = remoteFolder.getMessage(uid);
                        FetchProfile fp = new FetchProfile();
                        fp.add(FetchProfile.Item.BODY);
                        remoteFolder.fetch(new Message[] { remoteMessage }, fp, null);

                        // Store the message locally and load the stored message into memory
                        localFolder.appendMessages(new Message[] { remoteMessage });
                        fp.add(FetchProfile.Item.ENVELOPE);
                        message = localFolder.getMessage(uid);
                        localFolder.fetch(new Message[] { message }, fp, null);

                        // Mark that this message is now fully synched
                        message.setFlag(Flag.X_DOWNLOADED_FULL, true);
                    }

                    // now that we have the full message, refresh the headers
                    for (MessagingListener l : getListeners(listener)) {
                        l.loadMessageForViewHeadersAvailable(account, folder, uid, message);
                    }

                    for (MessagingListener l : getListeners(listener)) {
                        l.loadMessageForViewBodyAvailable(account, folder, uid, message);
                    }
                    for (MessagingListener l : getListeners(listener)) {
                        l.loadMessageForViewFinished(account, folder, uid, message);
                    }
                } catch (Exception e) {
                    for (MessagingListener l : getListeners(listener)) {
                        l.loadMessageForViewFailed(account, folder, uid, e);
                    }
                    addErrorMessage(account, null, e);

                } finally {
                    closeFolder(remoteFolder);
                    closeFolder(localFolder);
                }
            }//run
        });
    }

    public void loadMessageForView(final Account account, final String folder, final String uid,
                                   final MessagingListener listener) {
        for (MessagingListener l : getListeners(listener)) {
            l.loadMessageForViewStarted(account, folder, uid);
        }
        threadPool.execute(new Runnable() {
            @Override
            public void run() {

                try {
                    LocalStore localStore = account.getLocalStore();
                    LocalFolder localFolder = localStore.getFolder(folder);
                    localFolder.open(OpenMode.READ_WRITE);

                    LocalMessage message = (LocalMessage)localFolder.getMessage(uid);
                    if (message == null
                    || message.getId() == 0) {
                        throw new IllegalArgumentException("Message not found: folder=" + folder + ", uid=" + uid);
                    }
                    if (!message.isSet(Flag.SEEN)) {
                        message.setFlag(Flag.SEEN, true);
                        setFlag(new Message[] { message }, Flag.SEEN, true);
                    }

                    for (MessagingListener l : getListeners(listener)) {
                        l.loadMessageForViewHeadersAvailable(account, folder, uid, message);
                    }

                    FetchProfile fp = new FetchProfile();
                    fp.add(FetchProfile.Item.ENVELOPE);
                    fp.add(FetchProfile.Item.BODY);
                    localFolder.fetch(new Message[] {
                                          message
                                      }, fp, null);
                    localFolder.close();

                    for (MessagingListener l : getListeners(listener)) {
                        l.loadMessageForViewBodyAvailable(account, folder, uid, message);
                    }

                    for (MessagingListener l : getListeners(listener)) {
                        l.loadMessageForViewFinished(account, folder, uid, message);
                    }

                } catch (Exception e) {
                    for (MessagingListener l : getListeners(listener)) {
                        l.loadMessageForViewFailed(account, folder, uid, e);
                    }
                    addErrorMessage(account, null, e);

                }
            }
        });
    }

    /**
     * Attempts to load the attachment specified by part from the given account and message.
     * @param account
     * @param message
     * @param part
     * @param listener
     */
    public void loadAttachment(
        final Account account,
        final Message message,
        final Part part,
        final Object tag,
        final MessagingListener listener) {
        /*
         * Check if the attachment has already been downloaded. If it has there's no reason to
         * download it, so we just tell the listener that it's ready to go.
         */

        if (part.getBody() != null) {
            for (MessagingListener l : getListeners(listener)) {
                l.loadAttachmentStarted(account, message, part, tag, false);
            }

            for (MessagingListener l : getListeners(listener)) {
                l.loadAttachmentFinished(account, message, part, tag);
            }
            return;
        }



        for (MessagingListener l : getListeners(listener)) {
            l.loadAttachmentStarted(account, message, part, tag, true);
        }

        put("loadAttachment", listener, new Runnable() {
            @Override
            public void run() {
                Folder remoteFolder = null;
                LocalFolder localFolder = null;
                try {
                    LocalStore localStore = account.getLocalStore();

                    ArrayList<Part> viewables = new ArrayList<Part>();
                    ArrayList<Part> attachments = new ArrayList<Part>();
                    MimeUtility.collectParts(message, viewables, attachments);
                    for (Part attachment : attachments) {
                        attachment.setBody(null);
                    }
                    Store remoteStore = account.getRemoteStore();
                    localFolder = localStore.getFolder(message.getFolder().getName());
                    remoteFolder = remoteStore.getFolder(message.getFolder().getName());
                    remoteFolder.open(OpenMode.READ_WRITE);

                    //FIXME: This is an ugly hack that won't be needed once the Message objects have been united.
                    Message remoteMessage = remoteFolder.getMessage(message.getUid());
                    remoteMessage.setBody(message.getBody());
                    remoteFolder.fetchPart(remoteMessage, part, null);

                    localFolder.updateMessage((LocalMessage)message);
                    for (MessagingListener l : getListeners(listener)) {
                        l.loadAttachmentFinished(account, message, part, tag);
                    }
                } catch (MessagingException me) {
                    if (K9.DEBUG)
                        Log.v(K9.LOG_TAG, "Exception loading attachment", me);

                    for (MessagingListener l : getListeners(listener)) {
                        l.loadAttachmentFailed(account, message, part, tag, me.getMessage());
                    }
                    addErrorMessage(account, null, me);

                } finally {
                    closeFolder(localFolder);
                    closeFolder(remoteFolder);
                }
            }
        });
    }

    /**
     * Stores the given message in the Outbox and starts a sendPendingMessages command to
     * attempt to send the message.
     * @param account
     * @param message
     * @param listener
     */
    public void sendMessage(final Account account,
                            final Message message,
                            MessagingListener listener) {
        try {
            LocalStore localStore = account.getLocalStore();
            LocalFolder localFolder = localStore.getFolder(account.getOutboxFolderName());
            localFolder.open(OpenMode.READ_WRITE);
            localFolder.appendMessages(new Message[] { message });
            Message localMessage = localFolder.getMessage(message.getUid());
            localMessage.setFlag(Flag.X_DOWNLOADED_FULL, true);
            localFolder.close();
            sendPendingMessages(account, listener);
        } catch (Exception e) {
            /*
            for (MessagingListener l : getListeners())
            {
                // TODO general failed
            }
            */
            addErrorMessage(account, null, e);

        }
    }


    public void sendPendingMessages(MessagingListener listener) {
        final Preferences prefs = Preferences.getPreferences(mApplication.getApplicationContext());
        for (Account account : prefs.getAvailableAccounts()) {
            sendPendingMessages(account, listener);
        }
    }


    /**
     * Attempt to send any messages that are sitting in the Outbox.
     * @param account
     * @param listener
     */
    public void sendPendingMessages(final Account account,
                                    MessagingListener listener) {
        putBackground("sendPendingMessages", listener, new Runnable() {
            @Override
            public void run() {
                if (!account.isAvailable(mApplication)) {
                    throw new UnavailableAccountException();
                }
                if (messagesPendingSend(account)) {


                    notifyWhileSending(account);

                    try {
                        sendPendingMessagesSynchronous(account);
                    } finally {
                        notifyWhileSendingDone(account);
                    }
                }
            }
        });
    }

    private void cancelNotification(int id) {
        NotificationManager notifMgr =
            (NotificationManager)mApplication.getSystemService(Context.NOTIFICATION_SERVICE);
        notifMgr.cancel(id);
    }

    private void notifyWhileSendingDone(Account account) {
        if (account.isShowOngoing()) {
            cancelNotification(K9.FETCHING_EMAIL_NOTIFICATION - account.getAccountNumber());


        }
    }
    private void notifyWhileSending(Account account) {
        if (!account.isShowOngoing()) {
            return;
        }
        NotificationManager notifMgr =
            (NotificationManager)mApplication.getSystemService(Context.NOTIFICATION_SERVICE);
        Notification notif = new Notification(R.drawable.ic_menu_refresh,
                                              mApplication.getString(R.string.notification_bg_send_ticker, account.getDescription()), System.currentTimeMillis());
        Intent intent = MessageList.actionHandleFolderIntent(mApplication, account, account.getInboxFolderName());
        PendingIntent pi = PendingIntent.getActivity(mApplication, 0, intent, 0);
        notif.setLatestEventInfo(mApplication, mApplication.getString(R.string.notification_bg_send_title),
                                 account.getDescription() , pi);
        notif.flags = Notification.FLAG_ONGOING_EVENT;

        if (K9.NOTIFICATION_LED_WHILE_SYNCING) {
            configureNotification(notif,  null, null, account.getNotificationSetting().getLedColor(), K9.NOTIFICATION_LED_BLINK_FAST, true);
        }

        notifMgr.notify(K9.FETCHING_EMAIL_NOTIFICATION - account.getAccountNumber(), notif);
    }

    private void notifySendTempFailed(Account account, Exception lastFailure) {
        notifySendFailed(account, lastFailure, account.getOutboxFolderName());
    }
    private void notifySendPermFailed(Account account, Exception lastFailure) {
        notifySendFailed(account, lastFailure, account.getDraftsFolderName());
    }
    private void notifySendFailed(Account account, Exception lastFailure, String openFolder) {
        NotificationManager notifMgr = (NotificationManager)mApplication.getSystemService(Context.NOTIFICATION_SERVICE);
        Notification notif = new Notification(R.drawable.stat_notify_email_generic, mApplication.getString(R.string.send_failure_subject), System.currentTimeMillis());

        Intent i = FolderList.actionHandleNotification(mApplication, account, openFolder);

        PendingIntent pi = PendingIntent.getActivity(mApplication, 0, i, 0);

        notif.setLatestEventInfo(mApplication, mApplication.getString(R.string.send_failure_subject), getRootCauseMessage(lastFailure), pi);

        configureNotification(notif,  null, null, K9.NOTIFICATION_LED_SENDING_FAILURE_COLOR, K9.NOTIFICATION_LED_BLINK_FAST, true);
        notif.flags |= Notification.FLAG_AUTO_CANCEL;
        notifMgr.notify(K9.SEND_FAILED_NOTIFICATION - account.getAccountNumber(), notif);
    }


    private void notifyFetchingMail(final Account account, final Folder folder) {
        if (account.isShowOngoing()) {
            final NotificationManager notifMgr = (NotificationManager)mApplication
                                                 .getSystemService(Context.NOTIFICATION_SERVICE);
            Notification notif = new Notification(R.drawable.ic_menu_refresh,
                                                  mApplication.getString(R.string.notification_bg_sync_ticker, account.getDescription(), folder.getName()),
                                                  System.currentTimeMillis());
            Intent intent = MessageList.actionHandleFolderIntent(mApplication, account, account.getInboxFolderName());
            PendingIntent pi = PendingIntent.getActivity(mApplication, 0, intent, 0);
            notif.setLatestEventInfo(mApplication, mApplication.getString(R.string.notification_bg_sync_title), account.getDescription()
                                     + mApplication.getString(R.string.notification_bg_title_separator) + folder.getName(), pi);
            notif.flags = Notification.FLAG_ONGOING_EVENT;

            if (K9.NOTIFICATION_LED_WHILE_SYNCING) {
                configureNotification(notif,  null, null, account.getNotificationSetting().getLedColor(), K9.NOTIFICATION_LED_BLINK_FAST, true);
            }

            notifMgr.notify(K9.FETCHING_EMAIL_NOTIFICATION - account.getAccountNumber(), notif);
        }
    }
    private void notifyFetchingMailCancel(final Account account) {
        if (account.isShowOngoing()) {
            cancelNotification(K9.FETCHING_EMAIL_NOTIFICATION - account.getAccountNumber());
        }
    }

    public boolean messagesPendingSend(final Account account) {
        Folder localFolder = null;
        try {
            localFolder = account.getLocalStore().getFolder(
                              account.getOutboxFolderName());
            if (!localFolder.exists()) {
                return false;
            }

            localFolder.open(OpenMode.READ_WRITE);

            if (localFolder.getMessageCount() > 0) {
                return true;
            }
        } catch (Exception e) {
            Log.e(K9.LOG_TAG, "Exception while checking for unsent messages", e);
        } finally {
            closeFolder(localFolder);
        }
        return false;
    }

    /**
     * Attempt to send any messages that are sitting in the Outbox.
     * @param account
     */
    public void sendPendingMessagesSynchronous(final Account account) {
        Folder localFolder = null;
        Exception lastFailure = null;
        try {
            Store localStore = account.getLocalStore();
            localFolder = localStore.getFolder(
                              account.getOutboxFolderName());
            if (!localFolder.exists()) {
                return;
            }
            for (MessagingListener l : getListeners()) {
                l.sendPendingMessagesStarted(account);
            }
            localFolder.open(OpenMode.READ_WRITE);

            Message[] localMessages = localFolder.getMessages(null);
            int progress = 0;
            int todo = localMessages.length;
            for (MessagingListener l : getListeners()) {
                l.synchronizeMailboxProgress(account, account.getSentFolderName(), progress, todo);
            }
            /*
             * The profile we will use to pull all of the content
             * for a given local message into memory for sending.
             */
            FetchProfile fp = new FetchProfile();
            fp.add(FetchProfile.Item.ENVELOPE);
            fp.add(FetchProfile.Item.BODY);

            if (K9.DEBUG)
                Log.i(K9.LOG_TAG, "Scanning folder '" + account.getOutboxFolderName() + "' (" + ((LocalFolder)localFolder).getId() + ") for messages to send");

            Transport transport = Transport.getInstance(account);
            for (Message message : localMessages) {
                if (message.isSet(Flag.DELETED)) {
                    message.destroy();
                    continue;
                }
                try {
                    AtomicInteger count = new AtomicInteger(0);
                    AtomicInteger oldCount = sendCount.putIfAbsent(message.getUid(), count);
                    if (oldCount != null) {
                        count = oldCount;
                    }

                    if (K9.DEBUG)
                        Log.i(K9.LOG_TAG, "Send count for message " + message.getUid() + " is " + count.get());

                    if (count.incrementAndGet() > K9.MAX_SEND_ATTEMPTS) {
                        Log.e(K9.LOG_TAG, "Send count for message " + message.getUid() + " can't be delivered after " + K9.MAX_SEND_ATTEMPTS + " attempts.  Giving up until the user restarts the device");
                        notifySendTempFailed(account, new MessagingException(message.getSubject()));
                        continue;
                    }



                    localFolder.fetch(new Message[] { message }, fp, null);
                    try {


                        if (message.getHeader(K9.IDENTITY_HEADER) != null) {
                            Log.v(K9.LOG_TAG, "The user has set the Outbox and Drafts folder to the same thing. " +
                                  "This message appears to be a draft, so K-9 will not send it");
                            continue;

                        }


                        message.setFlag(Flag.X_SEND_IN_PROGRESS, true);
                        if (K9.DEBUG)
                            Log.i(K9.LOG_TAG, "Sending message with UID " + message.getUid());
                        transport.sendMessage(message);
                        message.setFlag(Flag.X_SEND_IN_PROGRESS, false);
                        message.setFlag(Flag.SEEN, true);
                        progress++;
                        for (MessagingListener l : getListeners()) {
                            l.synchronizeMailboxProgress(account, account.getSentFolderName(), progress, todo);
                        }
                        if (K9.FOLDER_NONE.equals(account.getSentFolderName())) {
                            if (K9.DEBUG)
                                Log.i(K9.LOG_TAG, "Sent folder set to " + K9.FOLDER_NONE + ", deleting sent message");
                            message.setFlag(Flag.DELETED, true);
                        } else {
                            LocalFolder localSentFolder = (LocalFolder) localStore.getFolder(account.getSentFolderName());
                            if (K9.DEBUG)
                                Log.i(K9.LOG_TAG, "Moving sent message to folder '" + account.getSentFolderName() + "' (" + localSentFolder.getId() + ") ");

                            localFolder.moveMessages(new Message[] { message }, localSentFolder);

                            if (K9.DEBUG)
                                Log.i(K9.LOG_TAG, "Moved sent message to folder '" + account.getSentFolderName() + "' (" + localSentFolder.getId() + ") ");

                            PendingCommand command = new PendingCommand();
                            command.command = PENDING_COMMAND_APPEND;
                            command.arguments = new String[] { localSentFolder.getName(), message.getUid() };
                            queuePendingCommand(account, command);
                            processPendingCommands(account);
                        }

                    } catch (Exception e) {
                        // 5.x.x errors from the SMTP server are "PERMFAIL"
                        // move the message over to drafts rather than leaving it in the outbox
                        // This is a complete hack, but is worlds better than the previous
                        // "don't even bother" functionality
                        if (getRootCauseMessage(e).startsWith("5")) {
                            localFolder.moveMessages(new Message[] { message }, (LocalFolder) localStore.getFolder(account.getDraftsFolderName()));
                        } else {
                        }

                        message.setFlag(Flag.X_SEND_FAILED, true);
                        Log.e(K9.LOG_TAG, "Failed to send message", e);
                        for (MessagingListener l : getListeners()) {
                            l.synchronizeMailboxFailed(account, localFolder.getName(), getRootCauseMessage(e));
                        }
                        lastFailure = e;
                    }
                } catch (Exception e) {
                    Log.e(K9.LOG_TAG, "Failed to fetch message for sending", e);
                    for (MessagingListener l : getListeners()) {
                        l.synchronizeMailboxFailed(account, localFolder.getName(), getRootCauseMessage(e));
                    }
                    lastFailure = e;
                }
            }
            for (MessagingListener l : getListeners()) {
                l.sendPendingMessagesCompleted(account);
            }
            if (lastFailure != null) {
                if (getRootCauseMessage(lastFailure).startsWith("5")) {
                    notifySendPermFailed(account, lastFailure);
                } else {
                    notifySendTempFailed(account, lastFailure);
                }
            }
        } catch (UnavailableStorageException e) {
            Log.i(K9.LOG_TAG, "Failed to send pending messages because storage is not available - trying again later.");
            throw new UnavailableAccountException(e);
        } catch (Exception e) {
            for (MessagingListener l : getListeners()) {
                l.sendPendingMessagesFailed(account);
            }
            addErrorMessage(account, null, e);

        } finally {
            if (lastFailure == null) {
                cancelNotification(K9.SEND_FAILED_NOTIFICATION - account.getAccountNumber());
            }
            closeFolder(localFolder);
        }
    }

    public void getAccountStats(final Context context, final Account account,
                                final MessagingListener l) {
        Runnable unreadRunnable = new Runnable() {
            @Override
            public void run() {
                try {
                    AccountStats stats = account.getStats(context);
                    l.accountStatusChanged(account, stats);
                } catch (MessagingException me) {
                    Log.e(K9.LOG_TAG, "Count not get unread count for account " + account.getDescription(),
                          me);
                }

            }
        };

        put("getAccountStats:" + account.getDescription(), l, unreadRunnable);
    }

    public void getFolderUnreadMessageCount(final Account account, final String folderName,
                                            final MessagingListener l) {
        Runnable unreadRunnable = new Runnable() {
            @Override
            public void run() {

                int unreadMessageCount = 0;
                try {
                    Folder localFolder = account.getLocalStore().getFolder(folderName);
                    unreadMessageCount = localFolder.getUnreadMessageCount();
                } catch (MessagingException me) {
                    Log.e(K9.LOG_TAG, "Count not get unread count for account " + account.getDescription(), me);
                }
                l.folderStatusChanged(account, folderName, unreadMessageCount);
            }
        };


        put("getFolderUnread:" + account.getDescription() + ":" + folderName, l, unreadRunnable);
    }



    public boolean isMoveCapable(Message message) {
        return !message.getUid().startsWith(K9.LOCAL_UID_PREFIX);
    }
    public boolean isCopyCapable(Message message) {
        return isMoveCapable(message);
    }

    public boolean isMoveCapable(final Account account) {
        try {
            Store localStore = account.getLocalStore();
            Store remoteStore = account.getRemoteStore();
            return localStore.isMoveCapable() && remoteStore.isMoveCapable();
        } catch (MessagingException me) {

            Log.e(K9.LOG_TAG, "Exception while ascertaining move capability", me);
            return false;
        }
    }
    public boolean isCopyCapable(final Account account) {
        try {
            Store localStore = account.getLocalStore();
            Store remoteStore = account.getRemoteStore();
            return localStore.isCopyCapable() && remoteStore.isCopyCapable();
        } catch (MessagingException me) {
            Log.e(K9.LOG_TAG, "Exception while ascertaining copy capability", me);
            return false;
        }
    }
    public void moveMessages(final Account account, final String srcFolder, final Message[] messages, final String destFolder,
                             final MessagingListener listener) {
        for (Message message : messages) {
            suppressMessage(account, srcFolder, message);
        }
        putBackground("moveMessages", null, new Runnable() {
            @Override
            public void run() {
                moveOrCopyMessageSynchronous(account, srcFolder, messages, destFolder, false, listener);
            }
        });
    }

    public void moveMessage(final Account account, final String srcFolder, final Message message, final String destFolder,
                            final MessagingListener listener) {
        moveMessages(account, srcFolder, new Message[] { message }, destFolder, listener);
    }

    public void copyMessages(final Account account, final String srcFolder, final Message[] messages, final String destFolder,
                             final MessagingListener listener) {
        putBackground("copyMessages", null, new Runnable() {
            @Override
            public void run() {
                moveOrCopyMessageSynchronous(account, srcFolder, messages, destFolder, true, listener);
            }
        });
    }
    public void copyMessage(final Account account, final String srcFolder, final Message message, final String destFolder,
                            final MessagingListener listener) {
        copyMessages(account, srcFolder, new Message[] { message }, destFolder, listener);
    }

    private void moveOrCopyMessageSynchronous(final Account account, final String srcFolder, final Message[] inMessages,
            final String destFolder, final boolean isCopy, MessagingListener listener) {
        try {
            Map<String, String> uidMap = new HashMap<String, String>();
            Store localStore = account.getLocalStore();
            Store remoteStore = account.getRemoteStore();
            if (!isCopy && (!remoteStore.isMoveCapable() || !localStore.isMoveCapable())) {
                return;
            }
            if (isCopy && (!remoteStore.isCopyCapable() || !localStore.isCopyCapable())) {
                return;
            }

            Folder localSrcFolder = localStore.getFolder(srcFolder);
            Folder localDestFolder = localStore.getFolder(destFolder);

            boolean unreadCountAffected = false;
            List<String> uids = new LinkedList<String>();
            for (Message message : inMessages) {
                String uid = message.getUid();
                if (!uid.startsWith(K9.LOCAL_UID_PREFIX)) {
                    uids.add(uid);
                }

                if (!unreadCountAffected && !message.isSet(Flag.SEEN)) {
                    unreadCountAffected = true;
                }
            }

            Message[] messages = localSrcFolder.getMessages(uids.toArray(EMPTY_STRING_ARRAY), null);
            if (messages.length > 0) {
                Map<String, Message> origUidMap = new HashMap<String, Message>();

                for (Message message : messages) {
                    origUidMap.put(message.getUid(), message);
                }

                if (K9.DEBUG)
                    Log.i(K9.LOG_TAG, "moveOrCopyMessageSynchronous: source folder = " + srcFolder
                          + ", " + messages.length + " messages, " + ", destination folder = " + destFolder + ", isCopy = " + isCopy);

                if (isCopy) {
                    FetchProfile fp = new FetchProfile();
                    fp.add(FetchProfile.Item.ENVELOPE);
                    fp.add(FetchProfile.Item.BODY);
                    localSrcFolder.fetch(messages, fp, null);
<<<<<<< HEAD
                    uidMap = localSrcFolder.copyMessages(messages, localDestFolder);
                } else {
                    uidMap = localSrcFolder.moveMessages(messages, localDestFolder);
                    for (String origUid : origUidMap.keySet()) {
=======
                    localSrcFolder.copyMessages(messages, localDestFolder);

                    if (unreadCountAffected) {
                        // If this copy operation changes the unread count in the destination
                        // folder, notify the listeners.
                        int unreadMessageCount = localDestFolder.getUnreadMessageCount();
                        for (MessagingListener l : getListeners()) {
                            l.folderStatusChanged(account, destFolder, unreadMessageCount);
                        }
                    }
                } else {
                    localSrcFolder.moveMessages(messages, localDestFolder);
                    for (Map.Entry<String, Message> entry : origUidMap.entrySet()) {
                        String origUid = entry.getKey();
                        Message message = entry.getValue();
>>>>>>> 53ae9d7f
                        for (MessagingListener l : getListeners()) {
                            l.messageUidChanged(account, srcFolder, origUid, message.getUid());
                        }
                        unsuppressMessage(account, srcFolder, origUid);
                    }

                    if (unreadCountAffected) {
                        // If this move operation changes the unread count, notify the listeners
                        // that the unread count changed in both the source and destination folder.
                        int unreadMessageCountSrc = localSrcFolder.getUnreadMessageCount();
                        int unreadMessageCountDest = localDestFolder.getUnreadMessageCount();
                        for (MessagingListener l : getListeners()) {
                            l.folderStatusChanged(account, srcFolder, unreadMessageCountSrc);
                            l.folderStatusChanged(account, destFolder, unreadMessageCountDest);
                        }
                    }
                }

                queueMoveOrCopy(account, srcFolder, destFolder, isCopy, origUidMap.keySet().toArray(EMPTY_STRING_ARRAY), uidMap);
            }

            processPendingCommands(account);
        } catch (UnavailableStorageException e) {
            Log.i(K9.LOG_TAG, "Failed to move/copy message because storage is not available - trying again later.");
            throw new UnavailableAccountException(e);
        } catch (MessagingException me) {
            addErrorMessage(account, null, me);

            throw new RuntimeException("Error moving message", me);
        }
    }

    public void expunge(final Account account, final String folder, final MessagingListener listener) {
        putBackground("expunge", null, new Runnable() {
            @Override
            public void run() {
                queueExpunge(account, folder);
            }
        });
    }

    public void deleteDraft(final Account account, long id) {
        LocalFolder localFolder = null;
        try {
            LocalStore localStore = account.getLocalStore();
            localFolder = localStore.getFolder(account.getDraftsFolderName());
            localFolder.open(OpenMode.READ_WRITE);
            String uid = localFolder.getMessageUidById(id);
            if (uid != null) {
                Message message = localFolder.getMessage(uid);
                if (message != null) {
                    deleteMessages(new Message[] { message }, null);
                }
            }
        } catch (MessagingException me) {
            addErrorMessage(account, null, me);
        } finally {
            closeFolder(localFolder);
        }
    }

    public void deleteMessages(final Message[] messages, final MessagingListener listener) {
        actOnMessages(messages, new MessageActor() {

            @Override
            public void act(final Account account, final Folder folder,
            final List<Message> messages) {
                for (Message message : messages) {
                    suppressMessage(account, folder.getName(), message);
                }

                putBackground("deleteMessages", null, new Runnable() {
                    @Override
                    public void run() {
                        deleteMessagesSynchronous(account, folder.getName(), messages.toArray(EMPTY_MESSAGE_ARRAY), listener);
                    }
                });
            }

        });

    }

    private void deleteMessagesSynchronous(final Account account, final String folder, final Message[] messages,
                                           MessagingListener listener) {
        Folder localFolder = null;
        Folder localTrashFolder = null;
        String[] uids = getUidsFromMessages(messages);
        try {
            //We need to make these callbacks before moving the messages to the trash
            //as messages get a new UID after being moved
            for (Message message : messages) {
                for (MessagingListener l : getListeners(listener)) {
                    l.messageDeleted(account, folder, message);
                }
            }
            Store localStore = account.getLocalStore();
            localFolder = localStore.getFolder(folder);
            if (folder.equals(account.getTrashFolderName()) || K9.FOLDER_NONE.equals(account.getTrashFolderName())) {
                if (K9.DEBUG)
                    Log.d(K9.LOG_TAG, "Deleting messages in trash folder or trash set to -None-, not copying");

                localFolder.setFlags(messages, new Flag[] { Flag.DELETED }, true);
            } else {
                localTrashFolder = localStore.getFolder(account.getTrashFolderName());
                if (!localTrashFolder.exists()) {
                    localTrashFolder.create(Folder.FolderType.HOLDS_MESSAGES);
                }
                if (localTrashFolder.exists()) {
                    if (K9.DEBUG)
                        Log.d(K9.LOG_TAG, "Deleting messages in normal folder, moving");

                    localFolder.moveMessages(messages, localTrashFolder);

                }
            }

            for (MessagingListener l : getListeners()) {
                l.folderStatusChanged(account, folder, localFolder.getUnreadMessageCount());
                if (localTrashFolder != null) {
                    l.folderStatusChanged(account, account.getTrashFolderName(), localTrashFolder.getUnreadMessageCount());
                }
            }

            if (K9.DEBUG)
                Log.d(K9.LOG_TAG, "Delete policy for account " + account.getDescription() + " is " + account.getDeletePolicy());

            if (folder.equals(account.getOutboxFolderName())) {
                for (Message message : messages) {
                    // If the message was in the Outbox, then it has been copied to local Trash, and has
                    // to be copied to remote trash
                    PendingCommand command = new PendingCommand();
                    command.command = PENDING_COMMAND_APPEND;
                    command.arguments =
                        new String[] {
                        account.getTrashFolderName(),
                        message.getUid()
                    };
                    queuePendingCommand(account, command);
                }
                processPendingCommands(account);
            } else if (account.getDeletePolicy() == Account.DELETE_POLICY_ON_DELETE) {
                if (folder.equals(account.getTrashFolderName())) {
                    queueSetFlag(account, folder, Boolean.toString(true), Flag.DELETED.toString(), uids);
                } else {
                    queueMoveOrCopy(account, folder, account.getTrashFolderName(), false, uids);
                }
                processPendingCommands(account);
            } else if (account.getDeletePolicy() == Account.DELETE_POLICY_MARK_AS_READ) {
                queueSetFlag(account, folder, Boolean.toString(true), Flag.SEEN.toString(), uids);
                processPendingCommands(account);
            } else {
                if (K9.DEBUG)
                    Log.d(K9.LOG_TAG, "Delete policy " + account.getDeletePolicy() + " prevents delete from server");
            }
            for (String uid : uids) {
                unsuppressMessage(account, folder, uid);
            }
        } catch (UnavailableStorageException e) {
            Log.i(K9.LOG_TAG, "Failed to delete message because storage is not available - trying again later.");
            throw new UnavailableAccountException(e);
        } catch (MessagingException me) {
            addErrorMessage(account, null, me);

            throw new RuntimeException("Error deleting message from local store.", me);
        } finally {
            closeFolder(localFolder);
            closeFolder(localTrashFolder);
        }
    }

    private String[] getUidsFromMessages(Message[] messages) {
        String[] uids = new String[messages.length];
        for (int i = 0; i < messages.length; i++) {
            uids[i] = messages[i].getUid();
        }
        return uids;
    }

    private void processPendingEmptyTrash(PendingCommand command, Account account) throws MessagingException {
        Store remoteStore = account.getRemoteStore();

        Folder remoteFolder = remoteStore.getFolder(account.getTrashFolderName());
        try {
            if (remoteFolder.exists()) {
                remoteFolder.open(OpenMode.READ_WRITE);
                remoteFolder.setFlags(new Flag [] { Flag.DELETED }, true);
                if (Account.EXPUNGE_IMMEDIATELY.equals(account.getExpungePolicy())) {
                    remoteFolder.expunge();
                }

                // When we empty trash, we need to actually synchronize the folder
                // or local deletes will never get cleaned up
                synchronizeFolder(account, remoteFolder, true, 0, null);
                compact(account, null);


            }
        } finally {
            closeFolder(remoteFolder);
        }
    }

    public void emptyTrash(final Account account, MessagingListener listener) {
        putBackground("emptyTrash", listener, new Runnable() {
            @Override
            public void run() {
                LocalFolder localFolder = null;
                try {
                    Store localStore = account.getLocalStore();
                    localFolder = (LocalFolder) localStore.getFolder(account.getTrashFolderName());
                    localFolder.open(OpenMode.READ_WRITE);
                    localFolder.setFlags(new Flag[] { Flag.DELETED }, true);
                    localFolder.setUnreadMessageCount(0);
                    localFolder.setFlaggedMessageCount(0);

                    for (MessagingListener l : getListeners()) {
                        l.emptyTrashCompleted(account);
                    }
                    List<String> args = new ArrayList<String>();
                    PendingCommand command = new PendingCommand();
                    command.command = PENDING_COMMAND_EMPTY_TRASH;
                    command.arguments = args.toArray(EMPTY_STRING_ARRAY);
                    queuePendingCommand(account, command);
                    processPendingCommands(account);
                } catch (UnavailableStorageException e) {
                    Log.i(K9.LOG_TAG, "Failed to empty trash because storage is not available - trying again later.");
                    throw new UnavailableAccountException(e);
                } catch (Exception e) {
                    Log.e(K9.LOG_TAG, "emptyTrash failed", e);

                    addErrorMessage(account, null, e);
                } finally {
                    closeFolder(localFolder);
                }
            }
        });
    }

    public void sendAlternate(final Context context, Account account, Message message) {
        if (K9.DEBUG)
            Log.d(K9.LOG_TAG, "About to load message " + account.getDescription() + ":" + message.getFolder().getName()
                  + ":" + message.getUid() + " for sendAlternate");

        loadMessageForView(account, message.getFolder().getName(),
        message.getUid(), new MessagingListener() {
            @Override
            public void loadMessageForViewBodyAvailable(Account account, String folder, String uid,
            Message message) {
                if (K9.DEBUG)
                    Log.d(K9.LOG_TAG, "Got message " + account.getDescription() + ":" + folder
                          + ":" + message.getUid() + " for sendAlternate");

                try {
                    Intent msg = new Intent(Intent.ACTION_SEND);
                    String quotedText = null;
                    Part part = MimeUtility.findFirstPartByMimeType(message,
                                "text/plain");
                    if (part == null) {
                        part = MimeUtility.findFirstPartByMimeType(message, "text/html");
                    }
                    if (part != null) {
                        quotedText = MimeUtility.getTextFromPart(part);
                    }
                    if (quotedText != null) {
                        msg.putExtra(Intent.EXTRA_TEXT, quotedText);
                    }
                    msg.putExtra(Intent.EXTRA_SUBJECT, message.getSubject());

                    Address[] from = message.getFrom();
                    String[] senders = new String[from.length];
                    for (int i = 0; i < from.length; i++) {
                        senders[i] = from[i].toString();
                    }
                    msg.putExtra(Intents.Share.EXTRA_FROM, senders);

                    Address[] to = message.getRecipients(RecipientType.TO);
                    String[] recipientsTo = new String[to.length];
                    for (int i = 0; i < to.length; i++) {
                        recipientsTo[i] = to[i].toString();
                    }
                    msg.putExtra(Intent.EXTRA_EMAIL, recipientsTo);

                    Address[] cc = message.getRecipients(RecipientType.CC);
                    String[] recipientsCc = new String[cc.length];
                    for (int i = 0; i < cc.length; i++) {
                        recipientsCc[i] = cc[i].toString();
                    }
                    msg.putExtra(Intent.EXTRA_CC, recipientsCc);

                    msg.setType("text/plain");
                    context.startActivity(Intent.createChooser(msg, context.getString(R.string.send_alternate_chooser_title)));
                } catch (MessagingException me) {
                    Log.e(K9.LOG_TAG, "Unable to send email through alternate program", me);
                }
            }
        });

    }

    /**
     * Checks mail for one or multiple accounts. If account is null all accounts
     * are checked.
     *
     * @param context
     * @param account
     * @param listener
     */
    public void checkMail(final Context context, final Account account,
                          final boolean ignoreLastCheckedTime,
                          final boolean useManualWakeLock,
                          final MessagingListener listener) {

        TracingWakeLock twakeLock = null;
        if (useManualWakeLock) {
            TracingPowerManager pm = TracingPowerManager.getPowerManager(context);

            twakeLock = pm.newWakeLock(PowerManager.PARTIAL_WAKE_LOCK, "K9 MessagingController.checkMail");
            twakeLock.setReferenceCounted(false);
            twakeLock.acquire(K9.MANUAL_WAKE_LOCK_TIMEOUT);
        }
        final TracingWakeLock wakeLock = twakeLock;

        for (MessagingListener l : getListeners()) {
            l.checkMailStarted(context, account);
        }
        putBackground("checkMail", listener, new Runnable() {
            @Override
            public void run() {

                try {
                    if (K9.DEBUG)
                        Log.i(K9.LOG_TAG, "Starting mail check");
                    Preferences prefs = Preferences.getPreferences(context);

                    Collection<Account> accounts;
                    if (account != null) {
                        accounts = new ArrayList<Account>(1);
                        accounts.add(account);
                    } else {
                        accounts = prefs.getAvailableAccounts();
                    }

                    for (final Account account : accounts) {
                        checkMailForAccount(context, account, ignoreLastCheckedTime, prefs, listener);
                    }

                } catch (Exception e) {
                    Log.e(K9.LOG_TAG, "Unable to synchronize mail", e);
                    addErrorMessage(account, null, e);
                }
                putBackground("finalize sync", null, new Runnable() {
                    @Override
                    public void run() {

                        if (K9.DEBUG)
                            Log.i(K9.LOG_TAG, "Finished mail sync");

                        if (wakeLock != null) {
                            wakeLock.release();
                        }
                        for (MessagingListener l : getListeners()) {
                            l.checkMailFinished(context, account);
                        }

                    }
                }
                             );
            }
        });
    }



    private void checkMailForAccount(final Context context, final Account account,
                                     final boolean ignoreLastCheckedTime,
                                     final Preferences prefs,
                                     final MessagingListener listener) {
        if (!account.isAvailable(context)) {
            if (K9.DEBUG) {
                Log.i(K9.LOG_TAG, "Skipping synchronizing unavailable account " + account.getDescription());
            }
            return;
        }
        final long accountInterval = account.getAutomaticCheckIntervalMinutes() * 60 * 1000;
        if (!ignoreLastCheckedTime && accountInterval <= 0) {
            if (K9.DEBUG)
                Log.i(K9.LOG_TAG, "Skipping synchronizing account " + account.getDescription());
            return;
        }

        if (K9.DEBUG)
            Log.i(K9.LOG_TAG, "Synchronizing account " + account.getDescription());

        account.setRingNotified(false);

        sendPendingMessages(account, listener);

        try {
            Account.FolderMode aDisplayMode = account.getFolderDisplayMode();
            Account.FolderMode aSyncMode = account.getFolderSyncMode();

            Store localStore = account.getLocalStore();
            for (final Folder folder : localStore.getPersonalNamespaces(false)) {
                folder.open(Folder.OpenMode.READ_WRITE);
                folder.refresh(prefs);

                Folder.FolderClass fDisplayClass = folder.getDisplayClass();
                Folder.FolderClass fSyncClass = folder.getSyncClass();

                if (modeMismatch(aDisplayMode, fDisplayClass)) {
                    // Never sync a folder that isn't displayed
                    /*
                    if (K9.DEBUG)
                        Log.v(K9.LOG_TAG, "Not syncing folder " + folder.getName() +
                              " which is in display mode " + fDisplayClass + " while account is in display mode " + aDisplayMode);
                    */

                    continue;
                }

                if (modeMismatch(aSyncMode, fSyncClass)) {
                    // Do not sync folders in the wrong class
                    /*
                    if (K9.DEBUG)
                        Log.v(K9.LOG_TAG, "Not syncing folder " + folder.getName() +
                              " which is in sync mode " + fSyncClass + " while account is in sync mode " + aSyncMode);
                    */

                    continue;
                }
                synchronizeFolder(account, folder, ignoreLastCheckedTime, accountInterval, listener);
            }
        } catch (MessagingException e) {
            Log.e(K9.LOG_TAG, "Unable to synchronize account " + account.getName(), e);
            addErrorMessage(account, null, e);
        } finally {
            putBackground("clear notification flag for " + account.getDescription(), null, new Runnable() {
                @Override
                public void run() {
                    if (K9.DEBUG)
                        Log.v(K9.LOG_TAG, "Clearing notification flag for " + account.getDescription());
                    account.setRingNotified(false);
                    try {
                        AccountStats stats = account.getStats(context);
                        if (stats == null || stats.unreadMessageCount == 0) {
                            notifyAccountCancel(context, account);
                        }
                    } catch (MessagingException e) {
                        Log.e(K9.LOG_TAG, "Unable to getUnreadMessageCount for account: " + account, e);
                    }
                }
            }
                         );
        }


    }


    private void synchronizeFolder(
        final Account account,
        final Folder folder,
        final boolean ignoreLastCheckedTime,
        final long accountInterval,
        final MessagingListener listener) {


        if (K9.DEBUG)
            Log.v(K9.LOG_TAG, "Folder " + folder.getName() + " was last synced @ " +
                  new Date(folder.getLastChecked()));

        if (!ignoreLastCheckedTime && folder.getLastChecked() >
                (System.currentTimeMillis() - accountInterval)) {
            if (K9.DEBUG)
                Log.v(K9.LOG_TAG, "Not syncing folder " + folder.getName()
                      + ", previously synced @ " + new Date(folder.getLastChecked())
                      + " which would be too recent for the account period");

            return;
        }
        putBackground("sync" + folder.getName(), null, new Runnable() {
            @Override
            public void run() {
                LocalFolder tLocalFolder = null;
                try {
                    // In case multiple Commands get enqueued, don't run more than
                    // once
                    final LocalStore localStore = account.getLocalStore();
                    tLocalFolder = localStore.getFolder(folder.getName());
                    tLocalFolder.open(Folder.OpenMode.READ_WRITE);

                    if (!ignoreLastCheckedTime && tLocalFolder.getLastChecked() >
                    (System.currentTimeMillis() - accountInterval)) {
                        if (K9.DEBUG)
                            Log.v(K9.LOG_TAG, "Not running Command for folder " + folder.getName()
                                  + ", previously synced @ " + new Date(folder.getLastChecked())
                                  + " which would be too recent for the account period");
                        return;
                    }
                    notifyFetchingMail(account, folder);
                    try {
                        synchronizeMailboxSynchronous(account, folder.getName(), listener, null);
                    } finally {
                        notifyFetchingMailCancel(account);
                    }
                } catch (Exception e) {

                    Log.e(K9.LOG_TAG, "Exception while processing folder " +
                          account.getDescription() + ":" + folder.getName(), e);
                    addErrorMessage(account, null, e);
                } finally {
                    closeFolder(tLocalFolder);
                }
            }
        }
                     );


    }



    public void compact(final Account account, final MessagingListener ml) {
        putBackground("compact:" + account.getDescription(), ml, new Runnable() {
            @Override
            public void run() {
                try {
                    LocalStore localStore = account.getLocalStore();
                    long oldSize = localStore.getSize();
                    localStore.compact();
                    long newSize = localStore.getSize();
                    for (MessagingListener l : getListeners(ml)) {
                        l.accountSizeChanged(account, oldSize, newSize);
                    }
                } catch (UnavailableStorageException e) {
                    Log.i(K9.LOG_TAG, "Failed to compact account because storage is not available - trying again later.");
                    throw new UnavailableAccountException(e);
                } catch (Exception e) {
                    Log.e(K9.LOG_TAG, "Failed to compact account " + account.getDescription(), e);
                }
            }
        });
    }

    public void clear(final Account account, final MessagingListener ml) {
        putBackground("clear:" + account.getDescription(), ml, new Runnable() {
            @Override
            public void run() {
                try {
                    LocalStore localStore = account.getLocalStore();
                    long oldSize = localStore.getSize();
                    localStore.clear();
                    localStore.resetVisibleLimits(account.getDisplayCount());
                    long newSize = localStore.getSize();
                    AccountStats stats = new AccountStats();
                    stats.size = newSize;
                    stats.unreadMessageCount = 0;
                    stats.flaggedMessageCount = 0;
                    for (MessagingListener l : getListeners(ml)) {
                        l.accountSizeChanged(account, oldSize, newSize);
                        l.accountStatusChanged(account, stats);
                    }
                } catch (UnavailableStorageException e) {
                    Log.i(K9.LOG_TAG, "Failed to clear account because storage is not available - trying again later.");
                    throw new UnavailableAccountException(e);
                } catch (Exception e) {
                    Log.e(K9.LOG_TAG, "Failed to clear account " + account.getDescription(), e);
                }
            }
        });
    }

    public void recreate(final Account account, final MessagingListener ml) {
        putBackground("recreate:" + account.getDescription(), ml, new Runnable() {
            @Override
            public void run() {
                try {
                    LocalStore localStore = account.getLocalStore();
                    long oldSize = localStore.getSize();
                    localStore.recreate();
                    localStore.resetVisibleLimits(account.getDisplayCount());
                    long newSize = localStore.getSize();
                    AccountStats stats = new AccountStats();
                    stats.size = newSize;
                    stats.unreadMessageCount = 0;
                    stats.flaggedMessageCount = 0;
                    for (MessagingListener l : getListeners(ml)) {
                        l.accountSizeChanged(account, oldSize, newSize);
                        l.accountStatusChanged(account, stats);
                    }
                } catch (UnavailableStorageException e) {
                    Log.i(K9.LOG_TAG, "Failed to recreate an account because storage is not available - trying again later.");
                    throw new UnavailableAccountException(e);
                } catch (Exception e) {
                    Log.e(K9.LOG_TAG, "Failed to recreate account " + account.getDescription(), e);
                }
            }
        });
    }


    private boolean shouldNotifyForMessage(Account account, LocalFolder localFolder, Message message) {
        // If we don't even have an account name, don't show the notification.
        // (This happens during initial account setup)
        if (account.getName() == null) {
            return false;
        }

        // Do not notify if the user does not have notifications enabled or if the message has
        // been read.
        if (!account.isNotifyNewMail() || message.isSet(Flag.SEEN)) {
            return false;
        }

        // If the account is a POP3 account and the message is older than the oldest message we've
        // previously seen, then don't notify about it.
        if (account.getStoreUri().startsWith("pop3") &&
                message.olderThan(new Date(account.getLatestOldMessageSeenTime()))) {
            return false;
        }

        // No notification for new messages in Trash, Drafts, Spam or Sent folder.
        // But do notify if it's the INBOX (see issue 1817).
        Folder folder = message.getFolder();
        if (folder != null) {
            String folderName = folder.getName();
            if (!account.getInboxFolderName().equals(folderName) &&
                    (account.getTrashFolderName().equals(folderName)
                     || account.getDraftsFolderName().equals(folderName)
                     || account.getSpamFolderName().equals(folderName)
                     || account.getSentFolderName().equals(folderName))) {
                return false;
            }
        }

        if (message.getUid() != null && localFolder.getLastUid() != null) {
            try {
                Integer messageUid = Integer.parseInt(message.getUid());
                if (messageUid <= localFolder.getLastUid()) {
                    if (K9.DEBUG)
                        Log.d(K9.LOG_TAG, "Message uid is " + messageUid + ", max message uid is " +
                              localFolder.getLastUid() + ".  Skipping notification.");
                    return false;
                }
            } catch (NumberFormatException e) {
                // Nothing to be done here.
            }
        }

        // Don't notify if the sender address matches one of our identities and the user chose not
        // to be notified for such messages.
        if (account.isAnIdentity(message.getFrom()) && !account.isNotifySelfNewMail()) {
            return false;
        }

        return true;
    }



    /**
     * Creates a notification of a newly received message.
     */
    private void notifyAccount(Context context, Account account, Message message,
                               int previousUnreadMessageCount, AtomicInteger newMessageCount) {

        // If we have a message, set the notification to "<From>: <Subject>"
        StringBuilder messageNotice = new StringBuilder();
        final KeyguardManager keyguardService = (KeyguardManager) context.getSystemService(Context.KEYGUARD_SERVICE);
        try {
            if (message.getFrom() != null) {
                Address[] fromAddrs = message.getFrom();
                String from = fromAddrs.length > 0 ? fromAddrs[0].toFriendly().toString() : null;
                String subject = message.getSubject();
                if (subject == null) {
                    subject = context.getString(R.string.general_no_subject);
                }

                if (from != null) {
                    // Show From: address by default
                    if (!account.isAnIdentity(fromAddrs)) {
                        messageNotice.append(from).append(": ").append(subject);
                    }
                    // show To: if the message was sent from me
                    else {
                        Address[] rcpts = message.getRecipients(Message.RecipientType.TO);
                        String to = rcpts.length > 0 ? rcpts[0].toFriendly().toString() : null;
                        if (to != null) {
                            messageNotice.append(String.format(context.getString(R.string.message_to_fmt), to)).append(": ").append(subject);
                        } else {
                            messageNotice.append(context.getString(R.string.general_no_sender)).append(": ").append(subject);
                        }
                    }
                }
            }
        } catch (MessagingException e) {
            Log.e(K9.LOG_TAG, "Unable to get message information for notification.", e);
        }

        // If privacy mode active and keyguard active
        // OR
        // If we could not set a per-message notification, revert to a default message
        if ((K9.keyguardPrivacy() && keyguardService.inKeyguardRestrictedInputMode()) || messageNotice.length() == 0) {
            messageNotice = new StringBuilder(context.getString(R.string.notification_new_title));
        }

        NotificationManager notifMgr =
            (NotificationManager)context.getSystemService(Context.NOTIFICATION_SERVICE);
        Notification notif = new Notification(R.drawable.stat_notify_email_generic, messageNotice, System.currentTimeMillis());
        final int unreadCount = previousUnreadMessageCount + newMessageCount.get();
        if (account.isNotificationShowsUnreadCount()) {
            notif.number = unreadCount;
        }

        Intent i = FolderList.actionHandleNotification(context, account, message.getFolder().getName());
        PendingIntent pi = PendingIntent.getActivity(context, 0, i, 0);

        String accountDescr = (account.getDescription() != null) ? account.getDescription() : account.getEmail();
        String accountNotice = context.getString(R.string.notification_new_one_account_fmt, unreadCount, accountDescr);
        notif.setLatestEventInfo(context, accountNotice, messageNotice, pi);

        // Only ring or vibrate if we have not done so already on this
        // account and fetch
        boolean ringAndVibrate = false;
        if (!account.isRingNotified()) {
            account.setRingNotified(true);
            ringAndVibrate = true;
        }

        NotificationSetting n = account.getNotificationSetting();

        configureNotification(notif, (n.shouldRing() ?  n.getRingtone() : null), (n.shouldVibrate() ? n.getVibration() : null), (n.isLed() ?  n.getLedColor()  : null), K9.NOTIFICATION_LED_BLINK_SLOW, ringAndVibrate);

        notifMgr.notify(account.getAccountNumber(), notif);
    }

    /**
     * @param notification
     *            Object to configure. Never <code>null</code>.
     * @param ringtone
     *          String name of ringtone. <code>null</code> if no ringtone should be played
     * @param vibrationPattern
     *         <code>long[]</code> vibration pattern. <code>null</code> if no vibration should be played
     * @param ledColor
     *         <code>Integer</code> Color to flash LED. <code>null</code> if no LED flash should happen
     * @param ledSpeed
     *         <code>int</code> should LEDs flash K9.NOTIFICATION_LED_BLINK_SLOW or K9.NOTIFICATION_LED_BLINK_FAST
     * @param ringAndVibrate
     *            <code>true</code> if ringtone/vibration are allowed,
     *            <code>false</code> otherwise.
     */
    private void configureNotification(final Notification notification,
                                       final String ringtone,
                                       final long[] vibrationPattern,
                                       final Integer ledColor,
                                       final int ledSpeed,

                                       final boolean ringAndVibrate) {

        // if it's quiet time, then we shouldn't be ringing, buzzing or flashing
        if (K9.isQuietTime()) {
            return;
        }

        if (ringAndVibrate) {
            if (ringtone != null) {
                notification.sound = TextUtils.isEmpty(ringtone) ? null : Uri.parse(ringtone);
                notification.audioStreamType = AudioManager.STREAM_NOTIFICATION;
            }
            if (vibrationPattern != null) {
                notification.vibrate = vibrationPattern;
            }
        }

        if (ledColor != null) {
            notification.flags |= Notification.FLAG_SHOW_LIGHTS;
            notification.ledARGB = ledColor;
            if (ledSpeed == K9.NOTIFICATION_LED_BLINK_SLOW) {
                notification.ledOnMS = K9.NOTIFICATION_LED_ON_TIME;
                notification.ledOffMS = K9.NOTIFICATION_LED_OFF_TIME;
            } else if (ledSpeed == K9.NOTIFICATION_LED_BLINK_FAST) {
                notification.ledOnMS = K9.NOTIFICATION_LED_FAST_ON_TIME;
                notification.ledOffMS = K9.NOTIFICATION_LED_FAST_OFF_TIME;
            }
        }
    }

    /** Cancel a notification of new email messages */
    public void notifyAccountCancel(Context context, Account account) {
        NotificationManager notifMgr =
            (NotificationManager)context.getSystemService(Context.NOTIFICATION_SERVICE);
        notifMgr.cancel(account.getAccountNumber());
        notifMgr.cancel(-1000 - account.getAccountNumber());
    }

    /**
     * Save a draft message.
     * @param account Account we are saving for.
     * @param message Message to save.
     * @return Message representing the entry in the local store.
     */
    public Message saveDraft(final Account account, final Message message, long existingDraftId) {
        Message localMessage = null;
        try {
            LocalStore localStore = account.getLocalStore();
            LocalFolder localFolder = localStore.getFolder(account.getDraftsFolderName());
            localFolder.open(OpenMode.READ_WRITE);

            if (existingDraftId != INVALID_MESSAGE_ID) {
                String uid = localFolder.getMessageUidById(existingDraftId);
                message.setUid(uid);
            }

            // Save the message to the store.
            localFolder.appendMessages(new Message[] {
                                           message
                                       });
            // Fetch the message back from the store.  This is the Message that's returned to the caller.
            localMessage = localFolder.getMessage(message.getUid());
            localMessage.setFlag(Flag.X_DOWNLOADED_FULL, true);

            PendingCommand command = new PendingCommand();
            command.command = PENDING_COMMAND_APPEND;
            command.arguments = new String[] {
                localFolder.getName(),
                localMessage.getUid()
            };
            queuePendingCommand(account, command);
            processPendingCommands(account);

        } catch (MessagingException e) {
            Log.e(K9.LOG_TAG, "Unable to save message as draft.", e);
            addErrorMessage(account, null, e);
        }
        return localMessage;
    }

    public long getId(Message message) {
        long id;
        if (message instanceof LocalMessage) {
            id = ((LocalMessage) message).getId();
        } else {
            Log.w(K9.LOG_TAG, "MessagingController.getId() called without a LocalMessage");
            id = INVALID_MESSAGE_ID;
        }

        return id;
    }

    public boolean modeMismatch(Account.FolderMode aMode, Folder.FolderClass fMode) {
        if (aMode == Account.FolderMode.NONE
                || (aMode == Account.FolderMode.FIRST_CLASS &&
                    fMode != Folder.FolderClass.FIRST_CLASS)
                || (aMode == Account.FolderMode.FIRST_AND_SECOND_CLASS &&
                    fMode != Folder.FolderClass.FIRST_CLASS &&
                    fMode != Folder.FolderClass.SECOND_CLASS)
                || (aMode == Account.FolderMode.NOT_SECOND_CLASS &&
                    fMode == Folder.FolderClass.SECOND_CLASS)) {
            return true;
        } else {
            return false;
        }
    }

    static AtomicInteger sequencing = new AtomicInteger(0);
    static class Command implements Comparable<Command> {
        public Runnable runnable;

        public MessagingListener listener;

        public String description;

        boolean isForeground;

        int sequence = sequencing.getAndIncrement();

        @Override
        public int compareTo(Command other) {
            if (other.isForeground && !isForeground) {
                return 1;
            } else if (!other.isForeground && isForeground) {
                return -1;
            } else {
                return (sequence - other.sequence);
            }
        }
    }

    public MessagingListener getCheckMailListener() {
        return checkMailListener;
    }

    public void setCheckMailListener(MessagingListener checkMailListener) {
        if (this.checkMailListener != null) {
            removeListener(this.checkMailListener);
        }
        this.checkMailListener = checkMailListener;
        if (this.checkMailListener != null) {
            addListener(this.checkMailListener);
        }
    }

    public SORT_TYPE getSortType() {
        return sortType;
    }

    public void setSortType(SORT_TYPE sortType) {
        this.sortType = sortType;
    }

    public boolean isSortAscending(SORT_TYPE sortType) {
        Boolean sortAsc = sortAscending.get(sortType);
        if (sortAsc == null) {
            return sortType.isDefaultAscending();
        } else return sortAsc;
    }

    public void setSortAscending(SORT_TYPE sortType, boolean nsortAscending) {
        sortAscending.put(sortType, nsortAscending);
    }

    public Collection<Pusher> getPushers() {
        return pushers.values();
    }

    public boolean setupPushing(final Account account) {
        try {
            Pusher previousPusher = pushers.remove(account);
            if (previousPusher != null) {
                previousPusher.stop();
            }
            Preferences prefs = Preferences.getPreferences(mApplication);

            Account.FolderMode aDisplayMode = account.getFolderDisplayMode();
            Account.FolderMode aPushMode = account.getFolderPushMode();

            List<String> names = new ArrayList<String>();

            Store localStore = account.getLocalStore();
            for (final Folder folder : localStore.getPersonalNamespaces(false)) {
                if (folder.getName().equals(account.getErrorFolderName())
                        || folder.getName().equals(account.getOutboxFolderName())) {
                    /*
                    if (K9.DEBUG)
                        Log.v(K9.LOG_TAG, "Not pushing folder " + folder.getName() +
                              " which should never be pushed");
                    */

                    continue;
                }
                folder.open(Folder.OpenMode.READ_WRITE);
                folder.refresh(prefs);

                Folder.FolderClass fDisplayClass = folder.getDisplayClass();
                Folder.FolderClass fPushClass = folder.getPushClass();

                if (modeMismatch(aDisplayMode, fDisplayClass)) {
                    // Never push a folder that isn't displayed
                    /*
                    if (K9.DEBUG)
                        Log.v(K9.LOG_TAG, "Not pushing folder " + folder.getName() +
                              " which is in display class " + fDisplayClass + " while account is in display mode " + aDisplayMode);
                    */

                    continue;
                }

                if (modeMismatch(aPushMode, fPushClass)) {
                    // Do not push folders in the wrong class
                    /*
                    if (K9.DEBUG)
                        Log.v(K9.LOG_TAG, "Not pushing folder " + folder.getName() +
                              " which is in push mode " + fPushClass + " while account is in push mode " + aPushMode);
                    */

                    continue;
                }
                if (K9.DEBUG)
                    Log.i(K9.LOG_TAG, "Starting pusher for " + account.getDescription() + ":" + folder.getName());

                names.add(folder.getName());
            }

            if (!names.isEmpty()) {
                PushReceiver receiver = new MessagingControllerPushReceiver(mApplication, account, this);
                int maxPushFolders = account.getMaxPushFolders();

                if (names.size() > maxPushFolders) {
                    if (K9.DEBUG)
                        Log.i(K9.LOG_TAG, "Count of folders to push for account " + account.getDescription() + " is " + names.size()
                              + ", greater than limit of " + maxPushFolders + ", truncating");

                    names = names.subList(0, maxPushFolders);
                }

                try {
                    Store store = account.getRemoteStore();
                    if (!store.isPushCapable()) {
                        if (K9.DEBUG)
                            Log.i(K9.LOG_TAG, "Account " + account.getDescription() + " is not push capable, skipping");

                        return false;
                    }
                    Pusher pusher = store.getPusher(receiver);
                    if (pusher != null) {
                        Pusher oldPusher  = pushers.putIfAbsent(account, pusher);
                        if (oldPusher == null) {
                            pusher.start(names);
                        }
                    }
                } catch (Exception e) {
                    Log.e(K9.LOG_TAG, "Could not get remote store", e);
                    return false;
                }

                return true;
            } else {
                if (K9.DEBUG)
                    Log.i(K9.LOG_TAG, "No folders are configured for pushing in account " + account.getDescription());
                return false;
            }

        } catch (Exception e) {
            Log.e(K9.LOG_TAG, "Got exception while setting up pushing", e);
        }
        return false;
    }

    public void stopAllPushing() {
        if (K9.DEBUG)
            Log.i(K9.LOG_TAG, "Stopping all pushers");

        Iterator<Pusher> iter = pushers.values().iterator();
        while (iter.hasNext()) {
            Pusher pusher = iter.next();
            iter.remove();
            pusher.stop();
        }
    }

    public void messagesArrived(final Account account, final Folder remoteFolder, final List<Message> messages, final boolean flagSyncOnly) {
        if (K9.DEBUG)
            Log.i(K9.LOG_TAG, "Got new pushed email messages for account " + account.getDescription()
                  + ", folder " + remoteFolder.getName());

        final CountDownLatch latch = new CountDownLatch(1);
        putBackground("Push messageArrived of account " + account.getDescription()
        + ", folder " + remoteFolder.getName(), null, new Runnable() {
            @Override
            public void run() {
                LocalFolder localFolder = null;
                try {
                    LocalStore localStore = account.getLocalStore();
                    localFolder = localStore.getFolder(remoteFolder.getName());
                    localFolder.open(OpenMode.READ_WRITE);

                    account.setRingNotified(false);
                    int newCount = downloadMessages(account, remoteFolder, localFolder, messages, flagSyncOnly);
                    int unreadMessageCount = setLocalUnreadCountToRemote(localFolder, remoteFolder,  messages.size());

                    setLocalFlaggedCountToRemote(localFolder, remoteFolder);

                    localFolder.setLastPush(System.currentTimeMillis());
                    localFolder.setStatus(null);

                    if (K9.DEBUG)
                        Log.i(K9.LOG_TAG, "messagesArrived newCount = " + newCount + ", unread count = " + unreadMessageCount);

                    if (unreadMessageCount == 0) {
                        notifyAccountCancel(mApplication, account);
                    }

                    for (MessagingListener l : getListeners()) {
                        l.folderStatusChanged(account, remoteFolder.getName(), unreadMessageCount);
                    }

                } catch (Exception e) {
                    String rootMessage = getRootCauseMessage(e);
                    String errorMessage = "Push failed: " + rootMessage;
                    try {
                        // Oddly enough, using a local variable gets rid of a
                        // potential null pointer access warning with Eclipse.
                        LocalFolder folder = localFolder;
                        folder.setStatus(errorMessage);
                    } catch (Exception se) {
                        Log.e(K9.LOG_TAG, "Unable to set failed status on localFolder", se);
                    }
                    for (MessagingListener l : getListeners()) {
                        l.synchronizeMailboxFailed(account, remoteFolder.getName(), errorMessage);
                    }
                    addErrorMessage(account, null, e);
                } finally {
                    closeFolder(localFolder);
                    latch.countDown();
                }

            }
        });
        try {
            latch.await();
        } catch (Exception e) {
            Log.e(K9.LOG_TAG, "Interrupted while awaiting latch release", e);
        }
        if (K9.DEBUG)
            Log.i(K9.LOG_TAG, "MessagingController.messagesArrivedLatch released");
    }

    public void systemStatusChanged() {
        for (MessagingListener l : getListeners()) {
            l.systemStatusChanged();
        }
    }

    enum MemorizingState { STARTED, FINISHED, FAILED }

    static class Memory {
        Account account;
        String folderName;
        MemorizingState syncingState = null;
        MemorizingState sendingState = null;
        MemorizingState pushingState = null;
        MemorizingState processingState = null;
        String failureMessage = null;

        int syncingTotalMessagesInMailbox;
        int syncingNumNewMessages;

        int folderCompleted = 0;
        int folderTotal = 0;
        String processingCommandTitle = null;

        Memory(Account nAccount, String nFolderName) {
            account = nAccount;
            folderName = nFolderName;
        }

        String getKey() {
            return getMemoryKey(account, folderName);
        }


    }
    static String getMemoryKey(Account taccount, String tfolderName) {
        return taccount.getDescription() + ":" + tfolderName;
    }
    static class MemorizingListener extends MessagingListener {
        HashMap<String, Memory> memories = new HashMap<String, Memory>(31);

        Memory getMemory(Account account, String folderName) {
            Memory memory = memories.get(getMemoryKey(account, folderName));
            if (memory == null) {
                memory = new Memory(account, folderName);
                memories.put(memory.getKey(), memory);
            }
            return memory;
        }

        @Override
        public synchronized void synchronizeMailboxStarted(Account account, String folder) {
            Memory memory = getMemory(account, folder);
            memory.syncingState = MemorizingState.STARTED;
            memory.folderCompleted = 0;
            memory.folderTotal = 0;
        }

        @Override
        public synchronized void synchronizeMailboxFinished(Account account, String folder,
                int totalMessagesInMailbox, int numNewMessages) {
            Memory memory = getMemory(account, folder);
            memory.syncingState = MemorizingState.FINISHED;
            memory.syncingTotalMessagesInMailbox = totalMessagesInMailbox;
            memory.syncingNumNewMessages = numNewMessages;
        }

        @Override
        public synchronized void synchronizeMailboxFailed(Account account, String folder,
                String message) {

            Memory memory = getMemory(account, folder);
            memory.syncingState = MemorizingState.FAILED;
            memory.failureMessage = message;
        }
        synchronized void refreshOther(MessagingListener other) {
            if (other != null) {

                Memory syncStarted = null;
                Memory sendStarted = null;
                Memory processingStarted = null;

                for (Memory memory : memories.values()) {

                    if (memory.syncingState != null) {
                        switch (memory.syncingState) {
                        case STARTED:
                            syncStarted = memory;
                            break;
                        case FINISHED:
                            other.synchronizeMailboxFinished(memory.account, memory.folderName,
                                                             memory.syncingTotalMessagesInMailbox, memory.syncingNumNewMessages);
                            break;
                        case FAILED:
                            other.synchronizeMailboxFailed(memory.account, memory.folderName,
                                                           memory.failureMessage);
                            break;
                        }
                    }

                    if (memory.sendingState != null) {
                        switch (memory.sendingState) {
                        case STARTED:
                            sendStarted = memory;
                            break;
                        case FINISHED:
                            other.sendPendingMessagesCompleted(memory.account);
                            break;
                        case FAILED:
                            other.sendPendingMessagesFailed(memory.account);
                            break;
                        }
                    }
                    if (memory.pushingState != null) {
                        switch (memory.pushingState) {
                        case STARTED:
                            other.setPushActive(memory.account, memory.folderName, true);
                            break;
                        case FINISHED:
                            other.setPushActive(memory.account, memory.folderName, false);
                            break;
                        }
                    }
                    if (memory.processingState != null) {
                        switch (memory.processingState) {
                        case STARTED:
                            processingStarted = memory;
                            break;
                        case FINISHED:
                        case FAILED:
                            other.pendingCommandsFinished(memory.account);
                            break;
                        }
                    }
                }
                Memory somethingStarted = null;
                if (syncStarted != null) {
                    other.synchronizeMailboxStarted(syncStarted.account, syncStarted.folderName);
                    somethingStarted = syncStarted;
                }
                if (sendStarted != null) {
                    other.sendPendingMessagesStarted(sendStarted.account);
                    somethingStarted = sendStarted;
                }
                if (processingStarted != null) {
                    other.pendingCommandsProcessing(processingStarted.account);
                    if (processingStarted.processingCommandTitle != null) {
                        other.pendingCommandStarted(processingStarted.account, processingStarted.processingCommandTitle);

                    } else {
                        other.pendingCommandCompleted(processingStarted.account, processingStarted.processingCommandTitle);
                    }
                    somethingStarted = processingStarted;
                }
                if (somethingStarted != null && somethingStarted.folderTotal > 0) {
                    other.synchronizeMailboxProgress(somethingStarted.account, somethingStarted.folderName, somethingStarted.folderCompleted, somethingStarted.folderTotal);
                }

            }
        }
        @Override
        public synchronized void setPushActive(Account account, String folderName, boolean active) {
            Memory memory = getMemory(account, folderName);
            memory.pushingState = (active ? MemorizingState.STARTED : MemorizingState.FINISHED);
        }

        @Override
        public synchronized void sendPendingMessagesStarted(Account account) {
            Memory memory = getMemory(account, null);
            memory.sendingState = MemorizingState.STARTED;
            memory.folderCompleted = 0;
            memory.folderTotal = 0;
        }

        @Override
        public synchronized void sendPendingMessagesCompleted(Account account) {
            Memory memory = getMemory(account, null);
            memory.sendingState = MemorizingState.FINISHED;
        }

        @Override
        public synchronized void sendPendingMessagesFailed(Account account) {
            Memory memory = getMemory(account, null);
            memory.sendingState = MemorizingState.FAILED;
        }


        @Override
        public synchronized void synchronizeMailboxProgress(Account account, String folderName, int completed, int total) {
            Memory memory = getMemory(account, folderName);
            memory.folderCompleted = completed;
            memory.folderTotal = total;
        }


        @Override
        public synchronized void pendingCommandsProcessing(Account account) {
            Memory memory = getMemory(account, null);
            memory.processingState = MemorizingState.STARTED;
            memory.folderCompleted = 0;
            memory.folderTotal = 0;
        }
        @Override
        public synchronized void pendingCommandsFinished(Account account) {
            Memory memory = getMemory(account, null);
            memory.processingState = MemorizingState.FINISHED;
        }
        @Override
        public synchronized void pendingCommandStarted(Account account, String commandTitle) {
            Memory memory = getMemory(account, null);
            memory.processingCommandTitle = commandTitle;
        }

        @Override
        public synchronized void pendingCommandCompleted(Account account, String commandTitle) {
            Memory memory = getMemory(account, null);
            memory.processingCommandTitle = null;
        }

    }

    private void actOnMessages(Message[] messages, MessageActor actor) {
        Map<Account, Map<Folder, List<Message>>> accountMap = new HashMap<Account, Map<Folder, List<Message>>>();

        for (Message message : messages) {
            Folder folder = message.getFolder();
            Account account = folder.getAccount();

            Map<Folder, List<Message>> folderMap = accountMap.get(account);
            if (folderMap == null) {
                folderMap = new HashMap<Folder, List<Message>>();
                accountMap.put(account, folderMap);
            }
            List<Message> messageList = folderMap.get(folder);
            if (messageList == null) {
                messageList = new LinkedList<Message>();
                folderMap.put(folder, messageList);
            }

            messageList.add(message);
        }
        for (Map.Entry<Account, Map<Folder, List<Message>>> entry : accountMap.entrySet()) {
            Account account = entry.getKey();

            //account.refresh(Preferences.getPreferences(K9.app));
            Map<Folder, List<Message>> folderMap = entry.getValue();
            for (Map.Entry<Folder, List<Message>> folderEntry : folderMap.entrySet()) {
                Folder folder = folderEntry.getKey();
                List<Message> messageList = folderEntry.getValue();
                actor.act(account, folder, messageList);
            }
        }
    }

    interface MessageActor {
        public void act(final Account account, final Folder folder, final List<Message> messages);
    }
}<|MERGE_RESOLUTION|>--- conflicted
+++ resolved
@@ -3398,13 +3398,7 @@
                     fp.add(FetchProfile.Item.ENVELOPE);
                     fp.add(FetchProfile.Item.BODY);
                     localSrcFolder.fetch(messages, fp, null);
-<<<<<<< HEAD
                     uidMap = localSrcFolder.copyMessages(messages, localDestFolder);
-                } else {
-                    uidMap = localSrcFolder.moveMessages(messages, localDestFolder);
-                    for (String origUid : origUidMap.keySet()) {
-=======
-                    localSrcFolder.copyMessages(messages, localDestFolder);
 
                     if (unreadCountAffected) {
                         // If this copy operation changes the unread count in the destination
@@ -3415,11 +3409,10 @@
                         }
                     }
                 } else {
-                    localSrcFolder.moveMessages(messages, localDestFolder);
+                    uidMap = localSrcFolder.moveMessages(messages, localDestFolder);
                     for (Map.Entry<String, Message> entry : origUidMap.entrySet()) {
                         String origUid = entry.getKey();
                         Message message = entry.getValue();
->>>>>>> 53ae9d7f
                         for (MessagingListener l : getListeners()) {
                             l.messageUidChanged(account, srcFolder, origUid, message.getUid());
                         }
