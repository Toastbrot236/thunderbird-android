
package com.fsck.k9;

import java.util.ArrayList;
import java.util.Collection;
import java.util.Collections;
import java.util.HashMap;
import java.util.LinkedList;
import java.util.List;
import java.util.Map;

import android.content.Context;
import android.content.SharedPreferences;
import android.util.Config;
import android.util.Log;
import com.fsck.k9.preferences.Editor;
import com.fsck.k9.preferences.Storage;

public class Preferences {

    /**
     * Immutable empty {@link Account} array
     */
    private static final Account[] EMPTY_ACCOUNT_ARRAY = new Account[0];

    private static Preferences preferences;

    public static synchronized Preferences getPreferences(Context context) {
        if (preferences == null) {
            preferences = new Preferences(context);
        }
        return preferences;
    }


    private Storage mStorage;
    private Map<String, Account> accounts = null;
    private List<Account> accountsInOrder = null;
    private Account newAccount;
    private Context mContext;

    private Preferences(Context context) {
        mStorage = Storage.getStorage(context);
        mContext = context;
        if (mStorage.size() == 0) {
            Log.i(K9.LOG_TAG, "Preferences storage is zero-size, importing from Android-style preferences");
            Editor editor = mStorage.edit();
            editor.copy(context.getSharedPreferences("AndroidMail.Main", Context.MODE_PRIVATE));
            editor.commit();
        }
    }

    private synchronized void loadAccounts() {
<<<<<<< HEAD
        String accountUuids = getPreferences().getString("accountUuids", null);
        if ((accountUuids != null) && (accountUuids.length() != 0)) {
            String[] uuids = accountUuids.split(",");
            accounts = new ArrayList<Account>(uuids.length);
            for (String uuid : uuids) {
                accounts.add(new Account(this, uuid));
            }
        } else {
            accounts = new ArrayList<Account>();
=======
        accounts = new HashMap<String, Account>();
        refreshAccounts();
    }

    public synchronized void refreshAccounts() {
        Map<String, Account> newAccountMap = new HashMap<String, Account>();
        accountsInOrder = new LinkedList<Account>();
        String accountUuids = getPreferences().getString("accountUuids", null);
        if ((accountUuids != null) && (accountUuids.length() != 0)) {
            String[] uuids = accountUuids.split(",");
            for (String uuid : uuids) {
                Account account = accounts.get(uuid);
                if (account != null) {
                    newAccountMap.put(uuid, account);
                    accountsInOrder.add(account);
                } else {
                    Account newAccount = new Account(this, uuid);
                    newAccountMap.put(uuid, newAccount);
                    accountsInOrder.add(newAccount);
                }
            }
        }
        if ((newAccount != null) && newAccount.getAccountNumber() != -1) {
            newAccountMap.put(newAccount.getUuid(), newAccount);
            accountsInOrder.add(newAccount);
            newAccount = null;
>>>>>>> 807f85d3
        }

        accounts = newAccountMap;
    }

    /**
     * Returns an array of the accounts on the system. If no accounts are
     * registered the method returns an empty array.
     * @return all accounts
     */
    public synchronized Account[] getAccounts() {
        if (accounts == null) {
            loadAccounts();
        }

<<<<<<< HEAD
        if ((newAccount != null) && newAccount.getAccountNumber() != -1) {
            accounts.add(newAccount);
            newAccount = null;
        }

        return accounts.toArray(EMPTY_ACCOUNT_ARRAY);
=======
        return accountsInOrder.toArray(EMPTY_ACCOUNT_ARRAY);
>>>>>>> 807f85d3
    }

    /**
     * Returns an array of the accounts on the system. If no accounts are
     * registered the method returns an empty array.
     * @return all accounts with {@link Account#isAvailable(Context)}
     */
    public synchronized Collection<Account> getAvailableAccounts() {
<<<<<<< HEAD
        if (accounts == null) {
            loadAccounts();
        }

        if ((newAccount != null) && newAccount.getAccountNumber() != -1) {
            accounts.add(newAccount);
            newAccount = null;
        }
        Collection<Account> retval = new ArrayList<Account>(accounts.size());
        for (Account account : accounts) {
=======
        Account[] allAccounts = getAccounts();
        Collection<Account> retval = new ArrayList<Account>(accounts.size());
        for (Account account : allAccounts) {
>>>>>>> 807f85d3
            if (account.isAvailable(mContext)) {
                retval.add(account);
            }
        }

        return retval;
    }

    public synchronized Account getAccount(String uuid) {
        if (accounts == null) {
            loadAccounts();
        }
        Account account = accounts.get(uuid);

<<<<<<< HEAD
        for (Account account : accounts) {
            if (account.getUuid().equals(uuid)) {
                return account;
            }
        }

        if ((newAccount != null) && newAccount.getUuid().equals(uuid)) {
            return newAccount;
        }

        return null;
=======
        return account;
>>>>>>> 807f85d3
    }

    public synchronized Account newAccount() {
        newAccount = new Account(K9.app);
        accounts.put(newAccount.getUuid(), newAccount);
        accountsInOrder.add(newAccount);

        return newAccount;
    }

    public synchronized void deleteAccount(Account account) {
<<<<<<< HEAD
        accounts.remove(account);
=======
        accounts.remove(account.getUuid());
        accountsInOrder.remove(account);
>>>>>>> 807f85d3
        account.delete(this);

        if (newAccount == account) {
            newAccount = null;
        }
    }

    /**
     * Returns the Account marked as default. If no account is marked as default
     * the first account in the list is marked as default and then returned. If
     * there are no accounts on the system the method returns null.
     */
    public Account getDefaultAccount() {
        String defaultAccountUuid = getPreferences().getString("defaultAccountUuid", null);
        Account defaultAccount = getAccount(defaultAccountUuid);

        if (defaultAccount == null) {
            Collection<Account> accounts = getAvailableAccounts();
            if (accounts.size() > 0) {
                defaultAccount = accounts.iterator().next();
                setDefaultAccount(defaultAccount);
            }
        }

        return defaultAccount;
    }

    public void setDefaultAccount(Account account) {
        getPreferences().edit().putString("defaultAccountUuid", account.getUuid()).commit();
    }

    public void dump() {
        if (Config.LOGV) {
            for (String key : getPreferences().getAll().keySet()) {
                Log.v(K9.LOG_TAG, key + " = " + getPreferences().getAll().get(key));
            }
        }
    }

    public SharedPreferences getPreferences() {
        return mStorage;
    }
}<|MERGE_RESOLUTION|>--- conflicted
+++ resolved
@@ -51,17 +51,6 @@
     }
 
     private synchronized void loadAccounts() {
-<<<<<<< HEAD
-        String accountUuids = getPreferences().getString("accountUuids", null);
-        if ((accountUuids != null) && (accountUuids.length() != 0)) {
-            String[] uuids = accountUuids.split(",");
-            accounts = new ArrayList<Account>(uuids.length);
-            for (String uuid : uuids) {
-                accounts.add(new Account(this, uuid));
-            }
-        } else {
-            accounts = new ArrayList<Account>();
-=======
         accounts = new HashMap<String, Account>();
         refreshAccounts();
     }
@@ -88,7 +77,6 @@
             newAccountMap.put(newAccount.getUuid(), newAccount);
             accountsInOrder.add(newAccount);
             newAccount = null;
->>>>>>> 807f85d3
         }
 
         accounts = newAccountMap;
@@ -104,16 +92,7 @@
             loadAccounts();
         }
 
-<<<<<<< HEAD
-        if ((newAccount != null) && newAccount.getAccountNumber() != -1) {
-            accounts.add(newAccount);
-            newAccount = null;
-        }
-
-        return accounts.toArray(EMPTY_ACCOUNT_ARRAY);
-=======
         return accountsInOrder.toArray(EMPTY_ACCOUNT_ARRAY);
->>>>>>> 807f85d3
     }
 
     /**
@@ -122,22 +101,9 @@
      * @return all accounts with {@link Account#isAvailable(Context)}
      */
     public synchronized Collection<Account> getAvailableAccounts() {
-<<<<<<< HEAD
-        if (accounts == null) {
-            loadAccounts();
-        }
-
-        if ((newAccount != null) && newAccount.getAccountNumber() != -1) {
-            accounts.add(newAccount);
-            newAccount = null;
-        }
-        Collection<Account> retval = new ArrayList<Account>(accounts.size());
-        for (Account account : accounts) {
-=======
         Account[] allAccounts = getAccounts();
         Collection<Account> retval = new ArrayList<Account>(accounts.size());
         for (Account account : allAccounts) {
->>>>>>> 807f85d3
             if (account.isAvailable(mContext)) {
                 retval.add(account);
             }
@@ -152,21 +118,7 @@
         }
         Account account = accounts.get(uuid);
 
-<<<<<<< HEAD
-        for (Account account : accounts) {
-            if (account.getUuid().equals(uuid)) {
-                return account;
-            }
-        }
-
-        if ((newAccount != null) && newAccount.getUuid().equals(uuid)) {
-            return newAccount;
-        }
-
-        return null;
-=======
         return account;
->>>>>>> 807f85d3
     }
 
     public synchronized Account newAccount() {
@@ -178,12 +130,8 @@
     }
 
     public synchronized void deleteAccount(Account account) {
-<<<<<<< HEAD
-        accounts.remove(account);
-=======
         accounts.remove(account.getUuid());
         accountsInOrder.remove(account);
->>>>>>> 807f85d3
         account.delete(this);
 
         if (newAccount == account) {
