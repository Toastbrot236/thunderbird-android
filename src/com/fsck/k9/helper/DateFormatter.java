package com.fsck.k9.helper;

import android.content.Context;
import android.content.SharedPreferences.Editor;
import com.fsck.k9.Preferences;
import com.fsck.k9.R;

import java.text.DateFormat;
import java.text.SimpleDateFormat;
import java.util.Calendar;
import java.util.HashMap;
import java.util.Map;

public class DateFormatter {
    private DateFormatter() {
    }
    private final static Calendar SAMPLE_DATE = Calendar.getInstance();
    static {
        SAMPLE_DATE.set(SAMPLE_DATE.get(Calendar.YEAR), SAMPLE_DATE.getActualMaximum(Calendar.MONTH), SAMPLE_DATE.getActualMaximum(Calendar.DAY_OF_MONTH));
    }

    public static final String SHORT_FORMAT = "SHORT";
    public static final String MEDIUM_FORMAT = "MEDIUM";
    public static final String DEFAULT_FORMAT = SHORT_FORMAT;

    public static final String PREF_KEY = "dateFormat";

    private static volatile String sChosenFormat = null;

    public static String getSampleDate(Context context, String formatString) {
        java.text.DateFormat formatter = getDateFormat(context, formatString);
        return formatter.format(SAMPLE_DATE.getTime());
    }

    public static String[] getFormats(Context context) {
        return context.getResources().getStringArray(R.array.date_formats);
    }

    private static ThreadLocal<Map<String, DateFormat>> storedFormats = new ThreadLocal<Map<String, DateFormat>>() {
        @Override
        public synchronized Map<String, DateFormat> initialValue() {
            return new HashMap<String, DateFormat>();
        }
    };

    public static DateFormat getDateFormat(Context context, String formatString) {
        java.text.DateFormat dateFormat;

        if (SHORT_FORMAT.equals(formatString)) {
            dateFormat = android.text.format.DateFormat.getDateFormat(context);
        } else if (MEDIUM_FORMAT.equals(formatString)) {
            dateFormat = android.text.format.DateFormat.getMediumDateFormat(context);
        } else {
            Map<String, DateFormat> formatMap = storedFormats.get();
            dateFormat = formatMap.get(formatString);

            if (dateFormat == null) {
                dateFormat = new SimpleDateFormat(formatString);
                formatMap.put(formatString, dateFormat);
            }
        }
        return dateFormat;
    }

    public static void setDateFormat(Editor editor, String formatString) {
        sChosenFormat = formatString;
        editor.putString(PREF_KEY, formatString);
    }

    public static String getFormat(Context context) {
        if (sChosenFormat == null) {
            Preferences prefs = Preferences.getPreferences(context);
            sChosenFormat = prefs.getPreferences().getString(PREF_KEY, DEFAULT_FORMAT);
        }
        return sChosenFormat;
    }

<<<<<<< HEAD
=======
    public static void clearChosenFormat() {
        sChosenFormat = null;
    }

>>>>>>> 807f85d3
    public static DateFormat getDateFormat(Context context) {
        String formatString = getFormat(context);
        return getDateFormat(context, formatString);
    }
}<|MERGE_RESOLUTION|>--- conflicted
+++ resolved
@@ -75,13 +75,10 @@
         return sChosenFormat;
     }
 
-<<<<<<< HEAD
-=======
     public static void clearChosenFormat() {
         sChosenFormat = null;
     }
 
->>>>>>> 807f85d3
     public static DateFormat getDateFormat(Context context) {
         String formatString = getFormat(context);
         return getDateFormat(context, formatString);
