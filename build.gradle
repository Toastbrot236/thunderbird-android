buildscript {
    repositories {
        mavenCentral()
    }

    dependencies {
<<<<<<< HEAD
        classpath 'com.android.tools.build:gradle:1.0.0-rc4'
=======
        classpath 'com.android.tools.build:gradle:1.0.0'
>>>>>>> 0ce7c911
        classpath 'com.jakewharton.sdkmanager:gradle-plugin:0.12.0'
    }
}

apply plugin: 'android-sdk-manager'
apply plugin: 'com.android.application'
apply plugin: 'checkstyle'

repositories {
    jcenter()
}

dependencies {
    compile project(':plugins:Android-PullToRefresh:library')
    compile project(':plugins:ckChangeLog:library')
    compile project(':plugins:HoloColorPicker')
    compile project(':plugins:openpgp-api-library')
    compile 'org.apache.james:apache-mime4j-core:0.7.2'
    compile 'org.apache.james:apache-mime4j-dom:0.7.2'
    compile 'commons-io:commons-io:2.0.1'
    compile 'com.jcraft:jzlib:1.0.7'
    compile 'com.beetstra.jutf7:jutf7:1.0.0'
    compile 'com.android.support:support-v4:21.0.2'
    compile 'com.android.support:support-v13:21.0.2'
    compile 'net.sourceforge.htmlcleaner:htmlcleaner:2.2'

    androidTestCompile ('com.jakewharton.espresso:espresso:1.1-r3' ) {
          // Note: some of these exclusions may become necessary. See the
          // github site https://github.com/JakeWharton/double-espresso
//        exclude group: 'com.squareup.dagger'
//        exclude group: 'javax.inject'
//        exclude group: 'javax.annotation'
//        exclude group: 'com.google.guava'
        exclude group: 'com.google.code.findbugs'
//        exclude group: 'org.hamcrest'
    }

    androidTestCompile("com.icegreen:greenmail:1.3.1b") {
      // Use a better, later version
      exclude group: "javax.mail"
  }

    // this version avoids some "Ignoring InnerClasses attribute for an anonymous inner class" warnings
    androidTestCompile "javax.mail:javax.mail-api:1.5.2"
}

project.ext.preDexLibs = !project.hasProperty('disablePreDex')

subprojects {
    project.plugins.whenPluginAdded { plugin ->
        if ("com.android.build.gradle.AppPlugin".equals(plugin.class.name) ||
                "com.android.build.gradle.LibraryPlugin".equals(plugin.class.name)) {
            project.android.dexOptions.preDexLibraries = rootProject.ext.preDexLibs
        }
    }
}

android {
    compileSdkVersion 21
    buildToolsVersion '20.0.0'

    defaultConfig {
        minSdkVersion 15
        targetSdkVersion 17
        testInstrumentationRunner "com.google.android.apps.common.testing.testrunner.GoogleInstrumentationTestRunner"
    }

    dexOptions {
        preDexLibraries = rootProject.ext.preDexLibs
    }

    sourceSets {
        main {
            manifest.srcFile 'AndroidManifest.xml'
            java.srcDirs = ['src']
            res.srcDirs = ['res']
            assets.srcDirs = ['assets']
        }

        androidTest {
            manifest.srcFile 'tests/AndroidManifest.xml'
            java.srcDirs = ['tests/src']
            assets.srcDirs = ['tests/assets']
        }
    }

    signingConfigs {
        release
    }

    buildTypes {
        release {
            signingConfig signingConfigs.release
        }
    }

    // Do not abort build if lint finds errors
    lintOptions {
        abortOnError false
    }

    packagingOptions {
        exclude 'META-INF/DEPENDENCIES'
        exclude 'META-INF/LICENSE'
        exclude 'META-INF/LICENSE.txt'
        exclude 'LICENSE.txt'
        exclude 'META-INF/NOTICE'
        exclude 'META-INF/NOTICE.txt'
    }
}

check.dependsOn 'checkstyle'
task checkstyle(type: Checkstyle) {
    ignoreFailures = true
    configFile file("config/checkstyle/checkstyle.xml")

    source 'src'
    include '**/*.java'
    classpath = files()
}

task testsOnJVM(type: GradleBuild, dependsOn: assemble) {
    buildFile = 'tests-on-jvm/build.gradle'
    tasks = ['test']
}

if (project.hasProperty('keyAlias')) {
    android.signingConfigs.release.keyAlias = keyAlias
}
if (project.hasProperty('keyPassword')) {
    android.signingConfigs.release.keyPassword = keyPassword
}
if (project.hasProperty('storeFile')) {
    android.signingConfigs.release.storeFile = file(storeFile)
}
if (project.hasProperty('storePassword')) {
    android.signingConfigs.release.storePassword = storePassword
}<|MERGE_RESOLUTION|>--- conflicted
+++ resolved
@@ -4,11 +4,7 @@
     }
 
     dependencies {
-<<<<<<< HEAD
-        classpath 'com.android.tools.build:gradle:1.0.0-rc4'
-=======
         classpath 'com.android.tools.build:gradle:1.0.0'
->>>>>>> 0ce7c911
         classpath 'com.jakewharton.sdkmanager:gradle-plugin:0.12.0'
     }
 }
