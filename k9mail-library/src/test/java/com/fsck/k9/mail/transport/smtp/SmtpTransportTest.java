--- conflicted
+++ resolved
@@ -48,19 +48,14 @@
 
     
     private TrustedSocketFactory socketFactory;
-<<<<<<< HEAD
-    private OAuth2TokenProvider oauth2TokenProvider;
-=======
     private OAuth2TokenProvider oAuth2TokenProvider;
     private StoreConfig storeConfig = mock(StoreConfig.class);
-
->>>>>>> a8c4f69c
 
     @Before
     public void before() throws AuthenticationFailedException, OAuth2NeedUserPromptException {
         socketFactory = TestTrustedSocketFactory.newInstance();
-        oauth2TokenProvider = mock(OAuth2TokenProvider.class);
-        when(oauth2TokenProvider.getToken(eq(USERNAME), anyInt()))
+        oAuth2TokenProvider = mock(OAuth2TokenProvider.class);
+        when(oAuth2TokenProvider.getToken(eq(USERNAME), anyInt()))
                 .thenReturn("oldToken").thenReturn("newToken");
     }
 
@@ -68,14 +63,14 @@
     public void SmtpTransport_withValidTransportUri() throws Exception {
         StoreConfig storeConfig = setupStoreConfigWithTransportUri("smtp://user:password:CRAM_MD5@server:123456");
 
-        new SmtpTransport(storeConfig, socketFactory, oauth2TokenProvider);
+        new SmtpTransport(storeConfig, socketFactory, oAuth2TokenProvider);
     }
 
     @Test(expected = MessagingException.class)
     public void SmtpTransport_withInvalidTransportUri_shouldThrow() throws Exception {
         StoreConfig storeConfig = setupStoreConfigWithTransportUri("smpt://");
 
-        new SmtpTransport(storeConfig, socketFactory, oauth2TokenProvider);
+        new SmtpTransport(storeConfig, socketFactory, oAuth2TokenProvider);
     }
 
     @Test
@@ -302,9 +297,9 @@
                     e.getMessage());
         }
 
-        InOrder inOrder = inOrder(oauth2TokenProvider);
-        inOrder.verify(oauth2TokenProvider).getToken(eq(USERNAME), anyInt());
-        inOrder.verify(oauth2TokenProvider).invalidateToken(USERNAME);
+        InOrder inOrder = inOrder(oAuth2TokenProvider);
+        inOrder.verify(oAuth2TokenProvider).getToken(eq(USERNAME), anyInt());
+        inOrder.verify(oAuth2TokenProvider).invalidateToken(USERNAME);
         server.verifyConnectionClosed();
         server.verifyInteractionCompleted();
     }
@@ -327,10 +322,10 @@
 
         transport.open();
 
-        InOrder inOrder = inOrder(oauth2TokenProvider);
-        inOrder.verify(oauth2TokenProvider).getToken(eq(USERNAME), anyInt());
-        inOrder.verify(oauth2TokenProvider).invalidateToken(USERNAME);
-        inOrder.verify(oauth2TokenProvider).getToken(eq(USERNAME), anyInt());
+        InOrder inOrder = inOrder(oAuth2TokenProvider);
+        inOrder.verify(oAuth2TokenProvider).getToken(eq(USERNAME), anyInt());
+        inOrder.verify(oAuth2TokenProvider).invalidateToken(USERNAME);
+        inOrder.verify(oAuth2TokenProvider).getToken(eq(USERNAME), anyInt());
         server.verifyConnectionStillOpen();
         server.verifyInteractionCompleted();
     }
@@ -353,10 +348,10 @@
 
         transport.open();
 
-        InOrder inOrder = inOrder(oauth2TokenProvider);
-        inOrder.verify(oauth2TokenProvider).getToken(eq(USERNAME), anyInt());
-        inOrder.verify(oauth2TokenProvider).invalidateToken(USERNAME);
-        inOrder.verify(oauth2TokenProvider).getToken(eq(USERNAME), anyInt());
+        InOrder inOrder = inOrder(oAuth2TokenProvider);
+        inOrder.verify(oAuth2TokenProvider).getToken(eq(USERNAME), anyInt());
+        inOrder.verify(oAuth2TokenProvider).invalidateToken(USERNAME);
+        inOrder.verify(oAuth2TokenProvider).getToken(eq(USERNAME), anyInt());
         server.verifyConnectionStillOpen();
         server.verifyInteractionCompleted();
     }
@@ -379,10 +374,10 @@
 
         transport.open();
 
-        InOrder inOrder = inOrder(oauth2TokenProvider);
-        inOrder.verify(oauth2TokenProvider).getToken(eq(USERNAME), anyInt());
-        inOrder.verify(oauth2TokenProvider).invalidateToken(USERNAME);
-        inOrder.verify(oauth2TokenProvider).getToken(eq(USERNAME), anyInt());
+        InOrder inOrder = inOrder(oAuth2TokenProvider);
+        inOrder.verify(oAuth2TokenProvider).getToken(eq(USERNAME), anyInt());
+        inOrder.verify(oAuth2TokenProvider).invalidateToken(USERNAME);
+        inOrder.verify(oAuth2TokenProvider).getToken(eq(USERNAME), anyInt());
         server.verifyConnectionStillOpen();
         server.verifyInteractionCompleted();
     }
@@ -432,7 +427,7 @@
         server.output("250 AUTH XOAUTH2");
         server.expect("QUIT");
         server.output("221 BYE");
-        when(oauth2TokenProvider.getToken(anyString(), anyInt())).thenThrow(new AuthenticationFailedException("Failed to fetch token"));
+        when(oAuth2TokenProvider.getToken(anyString(), anyInt())).thenThrow(new AuthenticationFailedException("Failed to fetch token"));
         SmtpTransport transport = startServerAndCreateSmtpTransport(server, AuthType.XOAUTH2, ConnectionSecurity.NONE);
 
         try {
@@ -596,9 +591,9 @@
                     e.getMessage());
         }
 
-        InOrder inOrder = inOrder(oauth2TokenProvider);
-        inOrder.verify(oauth2TokenProvider).getToken(eq(USERNAME), anyInt());
-        inOrder.verify(oauth2TokenProvider).invalidateToken(USERNAME);
+        InOrder inOrder = inOrder(oAuth2TokenProvider);
+        inOrder.verify(oAuth2TokenProvider).getToken(eq(USERNAME), anyInt());
+        inOrder.verify(oAuth2TokenProvider).invalidateToken(USERNAME);
         server.verifyConnectionClosed();
         server.verifyInteractionCompleted();
     }
@@ -964,11 +959,7 @@
         String uri = TransportUris.createTransportUri(serverSettings);
         StoreConfig storeConfig = setupStoreConfigWithTransportUri(uri);
 
-<<<<<<< HEAD
-        return new TestSmtpTransport(storeConfig, socketFactory, oauth2TokenProvider);
-=======
         return new TestSmtpTransport(storeConfig, socketFactory, oAuth2TokenProvider, injectedHostname, injectedIP);
->>>>>>> a8c4f69c
     }
 
     private StoreConfig setupStoreConfigWithTransportUri(String value) {
