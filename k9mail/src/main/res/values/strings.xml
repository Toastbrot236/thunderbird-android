<?xml version='1.0' encoding='UTF-8'?>
<resources xmlns:xliff="urn:oasis:names:tc:xliff:document:1.2">
    <!-- === App-specific strings ============================================================= -->

    <!-- This should make it easier for forks to change the branding -->

    <!-- Used in AndroidManifest.xml -->
    <string name="app_name">K-9 Mail</string>

    <string name="shortcuts_title">K-9 Accounts</string>
    <string name="unread_widget_label">K-9 Unread</string>

    <string name="remote_control_label">K-9 Mail remote control</string>
    <string name="remote_control_desc">Allows this application to control K-9 Mail activities and settings.</string>


    <!-- Used in the about dialog -->
    <string name="app_authors">Google, The K-9 Dog Walkers.</string>
    <string name="app_copyright_fmt">Copyright 2008-<xliff:g>%s</xliff:g> The K-9 Dog Walkers. Portions Copyright 2006-<xliff:g>%s</xliff:g> the Android Open Source Project.</string>
    <string name="app_license">Licensed under the Apache License, Version 2.0.</string>


    <!-- Welcome message -->
    <string name="welcome_message_title">Welcome to K-9 Mail</string>
    <string name="accounts_welcome"><![CDATA[
<p>
K-9 Mail is a powerful free email client for Android.
</p><p>
Its improved features include:
</p>
<ul>
  <li>Push mail using IMAP IDLE</li>
  <li>Better performance</li>
  <li>Message refiling</li>
  <li>Email signatures</li>
  <li>Bcc-to-self</li>
  <li>Folder subscriptions</li>
  <li>All folder synchronization</li>
  <li>Return-address configuration</li>
  <li>Keyboard shortcuts</li>
  <li>Better IMAP support</li>
  <li>Saving attachments to SD</li>
  <li>Empty Trash</li>
  <li>Message sorting</li>
  <li>…and more</li>
</ul>
<p>
Please note that K-9 does not support most free Hotmail accounts and, like many mail clients, has
some quirks when talking to Microsoft Exchange.
</p><p>
Please submit bug reports, contribute new features and ask questions at
<a href="https://github.com/k9mail/k-9/">https://github.com/k9mail/k-9/</a>.
</p>
    ]]></string>


    <!-- Default signature -->
    <string name="default_signature">-- \nSent from my Android device with K-9 Mail. Please excuse my brevity.</string>


    <!-- General strings that include the app name -->
    <string name="account_delete_dlg_instructions_fmt">The account \"<xliff:g id="account">%s</xliff:g>\" will be removed from K-9 Mail.</string>
    <string name="account_recreate_dlg_instructions_fmt">All local data for \"<xliff:g id="account">%s</xliff:g>\" will be removed. Account settings will be retained.</string>
    <string name="account_clear_dlg_instructions_fmt">Local copies of messages in \"<xliff:g id="account">%s</xliff:g>\" will be removed. Account settings will be retained.</string>



    <!-- === App Store-specific strings ======================================================= -->

    <string name="import_dialog_error_message">Please install a file manager to continue with this import.</string>
    <string name="open_market">Open Play Store</string>



    <!-- === General strings ================================================================== -->

    <string name="app_authors_fmt">Authors: <xliff:g id="app_authors">%s</xliff:g></string>
    <string name="app_revision_fmt">Revision Information: <xliff:g id="app_revision_url">%s</xliff:g></string>
    <string name="app_libraries">We\'re using the following third-party libraries: <xliff:g id="app_libraries_list">%s</xliff:g></string>

    <string name="read_messages_label">Read Emails</string>
    <string name="read_messages_desc">Allows this application to read your Emails.</string>
    <string name="delete_messages_label">Delete Emails</string>
    <string name="delete_messages_desc">Allows this application to delete your Emails.</string>

    <string name="about_title_fmt">About <xliff:g id="app_name">%s</xliff:g></string>
    <string name="accounts_title">Accounts</string>
    <string name="folders_title">Folders</string>
    <string name="advanced">Advanced</string>

    <string name="message_list_title"><xliff:g id="account">%s</xliff:g>:<xliff:g id="folder">%s</xliff:g> </string>

    <string name="compose_title_compose">Compose</string>
    <string name="compose_title_reply">Reply</string>
    <string name="compose_title_reply_all">Reply all</string>
    <string name="compose_title_forward">Forward</string>
    <string name="compose_title_forward_as_attachment">Forward as attachment</string>

    <string name="choose_account_title">Choose Account</string>
    <string name="choose_folder_title">Choose Folder</string>

    <string name="status_loading_account_folder">Poll <xliff:g id="account">%s</xliff:g>:<xliff:g id="folder">%s</xliff:g><xliff:g id="progress">%s</xliff:g></string>
    <string name="status_loading_account_folder_headers">Fetching headers <xliff:g id="account">%s</xliff:g>:<xliff:g id="folder">%s</xliff:g><xliff:g id="progress">%s</xliff:g></string>
    <string name="status_sending_account">Sending <xliff:g id="account">%s</xliff:g><xliff:g id="progress">%s</xliff:g></string>
    <string name="status_processing_account">Proc <xliff:g id="account">%s</xliff:g>:<xliff:g id="command">%s</xliff:g><xliff:g id="progress">%s</xliff:g></string>
    <string name="folder_progress">\u0020<xliff:g id="completed">%d</xliff:g>/<xliff:g id="total">%d</xliff:g></string>

    <string name="status_next_poll">Next poll <xliff:g id="nexttime">%s</xliff:g></string>
    <string name="status_no_network">Sync disabled - No network</string>
    <string name="status_no_background">Sync disabled - No background activity</string>
    <string name="status_poll_and_push_disabled">Polling and pushing disabled</string>
    <string name="status_syncing_blocked">Syncing blocked</string>
    <string name="status_syncing_off">Syncing disabled</string>

    <string name="actionbar_selected"><xliff:g id="selection_count">%d</xliff:g> selected</string>
    <string name="next_action">Next</string>
    <string name="previous_action">Previous</string>
    <!-- Used to confirm acceptance of dialog boxes, warnings, errors, etc. -->
    <string name="okay_action">OK</string>
    <string name="cancel_action">Cancel</string>
    <string name="send_action">Send</string>
    <string name="send_again_action">Send Again</string>
    <string name="empty_subject">Subject is empty, click again to send anyway</string>
    <string name="select_action">Select</string>
    <string name="deselect_action">Deselect</string>
    <string name="reply_action">Reply</string>
    <string name="reply_all_action">Reply all</string>
    <string name="delete_action">Delete</string>
    <string name="archive_action">Archive</string>
    <string name="spam_action">Spam</string>
    <string name="forward_action">Forward</string>
    <string name="forward_as_attachment_action">Forward as attachment</string>
    <string name="move_action">Move</string>
    <string name="single_message_options_action">Send…</string>
    <string name="refile_action">Refile…</string>
    <string name="done_action">Done</string>
    <string name="discard_action">Discard</string>
    <string name="save_draft_action">Save as draft</string>
    <string name="check_mail_action">Check mail</string>
    <string name="send_messages_action">Send messages</string>
    <string name="refresh_folders_action">Refresh folder list</string>
    <string name="filter_folders_action">Find folder</string>
    <string name="add_account_action">Add account</string>
    <string name="compose_action">Compose</string>
    <string name="search_action">Search</string>
    <string name="search_results">Search results</string>
    <string name="preferences_action">Settings</string>
    <string name="account_settings_action">Account settings</string>
    <string name="folder_settings_action">Folder settings</string>
    <string name="global_settings_action">Global settings</string>
    <string name="remove_account_action">Remove account</string>
    <string name="clear_pending_action">Clear pending actions (danger!)</string>

    <string name="mark_as_read_action">Mark as read</string>
    <string name="send_alternate_action">Share</string>
    <string name="send_alternate_chooser_title">Choose sender</string>

    <string name="flag_action">Add star</string>
    <string name="unflag_action">Remove star</string>
    <string name="copy_action">Copy</string>
    <string name="select_text_action">Select text</string>
    <string name="show_headers_action">Show headers</string>
    <string name="hide_headers_action">Hide headers</string>
    <plurals name="copy_address_to_clipboard">
        <item quantity="one">Address copied to clipboard</item>
        <item quantity="other">Addresses copied to clipboard</item>
    </plurals>

    <string name="message_view_theme_action_dark">Switch to dark theme</string>
    <string name="message_view_theme_action_light">Switch to light theme</string>

    <string name="mark_as_unread_action">Mark unread</string>
    <string name="read_receipt">Read receipt</string>
    <string name="read_receipt_enabled">Will request read receipt</string>
    <string name="read_receipt_disabled">Will not request read receipt</string>
    <string name="add_attachment_action">Add attachment</string>
    <string name="empty_trash_action">Empty Trash</string>
    <string name="expunge_action">Expunge</string>
    <string name="clear_local_folder_action">Clear local messages</string>
    <string name="about_action">About</string>

    <string name="prefs_title">Settings</string>
    <string name="accounts_context_menu_title">Account options</string>

    <!-- Shown in place of the subject when a message has no subject. Showing this in parentheses is customary. -->
    <string name="general_no_subject">(No subject)</string>
    <string name="general_no_sender">No sender</string>
    <string name="status_loading">Polling</string>
    <string name="status_loading_more">Loading messages\u2026</string>
    <string name="status_network_error">Connection error</string>
    <string name="status_invalid_id_error">Message not found</string>
    <string name="status_loading_error">Message loading error</string>

    <string name="status_loading_more_failed">Retry loading more messages</string>

    <string name="load_more_messages_fmt">Load up
    to <xliff:g id="messages_to_load">%d</xliff:g> more</string>

    <string name="abbrev_gigabytes">GB</string>
    <string name="abbrev_megabytes">MB</string>
    <string name="abbrev_kilobytes">KB</string>
    <string name="abbrev_bytes">B</string>

    <string name="account_size_changed">Account \"<xliff:g id="account">%s</xliff:g>\" shrunk from <xliff:g id="oldSize">%s</xliff:g> to <xliff:g id="newSize">%s</xliff:g></string>

    <string name="compacting_account">Compacting account \"<xliff:g id="account">%s</xliff:g>\"</string>
    <string name="clearing_account">Clearing account \"<xliff:g id="account">%s</xliff:g>\"</string>
    <string name="recreating_account">Recreating account \"<xliff:g id="account">%s</xliff:g>\"</string>

    <string name="notification_new_title">New mail</string>
    <plurals name="notification_new_messages_title">
        <item quantity="one"><xliff:g id="new_message_count">%d</xliff:g> new message</item>
        <item quantity="other"><xliff:g id="new_message_count">%d</xliff:g> new messages</item>
    </plurals>
    <string name="notification_new_one_account_fmt"><xliff:g id="unread_message_count">%d</xliff:g> Unread (<xliff:g id="account">%s</xliff:g>)</string>
    <string name="notification_additional_messages">+ <xliff:g id="additional_messages">%1$d</xliff:g> more on <xliff:g id="account">%2$s</xliff:g></string>

    <string name="notification_action_reply">Reply</string>
    <string name="notification_action_mark_as_read">Mark Read</string>
    <string name="notification_action_mark_all_as_read">Mark All Read</string>
    <string name="notification_action_delete">Delete</string>
    <string name="notification_action_delete_all">Delete All</string>
    <string name="notification_action_archive">Archive</string>
    <string name="notification_action_archive_all">Archive All</string>
    <string name="notification_action_spam">Spam</string>
    <string name="notification_certificate_error_title">Certificate error for <xliff:g id="account">%s</xliff:g></string>
    <string name="notification_certificate_error_text">Check your server settings</string>

    <string name="notification_authentication_error_title">Authentication failed</string>
    <string name="notification_authentication_error_text">Authentication failed for <xliff:g id="account">%s</xliff:g>. Update your server settings.</string>

    <string name="notification_bg_sync_ticker">Checking mail: <xliff:g id="account">%s</xliff:g>:<xliff:g id="folder">%s</xliff:g></string>
    <string name="notification_bg_sync_title">Checking mail</string>
    <string name="notification_bg_send_ticker">Sending mail: <xliff:g id="account">%s</xliff:g></string>
    <string name="notification_bg_send_title">Sending mail</string>
    <string name="notification_bg_title_separator">:</string>

    <string name="special_mailbox_name_inbox">Inbox</string>
    <string name="special_mailbox_name_outbox">Outbox</string>
    <string name="special_mailbox_name_drafts">Drafts</string>
    <string name="special_mailbox_name_trash">Trash</string>
    <string name="special_mailbox_name_sent">Sent</string>
    <string name="special_mailbox_name_archive">Archive</string>
    <string name="special_mailbox_name_spam">Spam</string>

    <string name="special_mailbox_name_drafts_fmt"><xliff:g id="folder">%s</xliff:g> (Drafts)</string>
    <string name="special_mailbox_name_trash_fmt"><xliff:g id="folder">%s</xliff:g> (Trash)</string>
    <string name="special_mailbox_name_sent_fmt"><xliff:g id="folder">%s</xliff:g> (Sent)</string>
    <string name="special_mailbox_name_archive_fmt"><xliff:g id="folder">%s</xliff:g> (Archive)</string>
    <string name="special_mailbox_name_spam_fmt"><xliff:g id="folder">%s</xliff:g> (Spam)</string>

    <string name="send_failure_subject">Failed to send some messages</string>

    <string name="debug_version_fmt">Version: <xliff:g id="version">%s</xliff:g></string>
    <string name="debug_enable_debug_logging_title">Enable debug logging</string>
    <string name="debug_enable_debug_logging_summary">Log extra diagnostic information</string>
    <string name="debug_enable_sensitive_logging_title">Log sensitive information</string>
    <string name="debug_enable_sensitive_logging_summary">May show passwords in logs.</string>

    <string name="message_list_load_more_messages_action">Load more messages</string>
    <string name="message_to_fmt">To:<xliff:g id="counterParty">%s</xliff:g></string>

    <string name="message_compose_subject_hint">Subject</string>
    <string name="message_compose_content_hint">Message text</string>
    <string name="message_compose_signature_hint">Signature</string>
    <string name="message_compose_quote_header_separator">-------- Original Message --------</string>
    <string name="message_compose_quote_header_subject">Subject:</string>
    <string name="message_compose_quote_header_send_date">Sent:</string>
    <string name="message_compose_quote_header_from">From:</string>
    <string name="message_compose_quote_header_to">To:</string>
    <string name="message_compose_quote_header_cc">Cc:</string>
    <string name="message_compose_reply_header_fmt"><xliff:g id="sender">%s</xliff:g> wrote:</string>
    <string name="message_compose_reply_header_fmt_with_date">On <xliff:g id="sent_date">%1$s</xliff:g>, <xliff:g id="sender">%2$s</xliff:g> wrote:</string>
    <string name="message_compose_error_no_recipients">You must add at least one recipient.</string>
    <string name="compose_error_incomplete_recipient">Recipient field contains incomplete input!</string>
    <string name="error_contact_address_not_found">No email address could be found for this contact.</string>
    <string name="message_compose_attachments_skipped_toast">Some attachments cannot be forwarded because they have not been downloaded.</string>
    <string name="message_compose_attachments_forward_toast">The message cannot be forwarded because some attachments have not been downloaded.</string>
    <string name="message_compose_show_quoted_text_action">Include quoted message</string>
    <string name="message_compose_description_delete_quoted_text">Remove quoted text</string>
    <string name="message_compose_description_edit_quoted_text">Edit quoted text</string>

    <string name="message_view_from_format">From: <xliff:g id="name">%s</xliff:g> &lt;<xliff:g id="email">%s</xliff:g>&gt;</string>
    <string name="message_to_label">To:</string>
    <string name="message_view_cc_label">Cc:</string>
    <string name="message_view_bcc_label">Bcc:</string>
    <string name="message_view_attachment_view_action">Open</string>
    <string name="message_view_attachment_download_action">Save</string>
    <string name="message_view_status_attachment_not_saved">Unable to save attachment to SD card.</string>
    <string name="message_view_status_no_space">The attachment could not be saved as there is not enough space.</string>
    <string name="message_view_show_pictures_action">Show pictures</string>
    <string name="message_view_no_viewer">Unable to find viewer for <xliff:g id="mimetype">%s</xliff:g>.</string>
    <string name="message_view_download_remainder">Download complete message</string>
    <string name="message_view_toast_unable_to_display_message">Unable to display message</string>
    <string name="message_view_sender_label">via %1$s</string>

    <!-- NOTE: The following message refers to strings with id account_setup_incoming_save_all_headers_label and account_setup_incoming_title -->
    <string name="message_no_additional_headers_available">All headers have been downloaded, but there are no additional headers to show.</string>
    <string name="message_additional_headers_retrieval_failed">The retrieval of additional headers from the database or mail server failed.</string>

    <string name="from_same_sender">More from this sender</string>
    <string name="search_from_format">From <xliff:g id="sender">%s</xliff:g></string>
    <string name="debug_delete_local_body">Debug / Clear message body</string>

    <string name="message_discarded_toast">Message discarded</string>
    <string name="message_saved_toast">Message saved as draft</string>

    <string name="global_settings_flag_label">Show stars</string>
    <string name="global_settings_flag_summary">Stars indicate flagged messages</string>
    <string name="global_settings_checkbox_label">Multi-select checkboxes</string>
    <string name="global_settings_checkbox_summary">Always show multi-select checkboxes</string>
    <string name="global_settings_preview_lines_label">Preview lines</string>
    <string name="global_settings_show_correspondent_names_label">Show correspondent names</string>
    <string name="global_settings_show_correspondent_names_summary">Show correspondent names rather than their email addresses</string>

    <string name="global_settings_sender_above_subject_label">Correspondent above subject</string>
    <string name="global_settings_sender_above_subject_summary">Show correspondent names above the subject line, rather than below it</string>

    <string name="global_settings_show_contact_name_label">Show contact names</string>
    <string name="global_settings_show_contact_name_summary">Use recipient names from Contacts when available</string>
    <string name="global_settings_registered_name_color_label">Colorize contacts</string>
    <string name="global_settings_registered_name_color_default">Don\'t colorize names in your contact list</string>
    <string name="global_settings_registered_name_color_changed">Colorize names in your contact list</string>
    <string name="global_settings_folderlist_wrap_folder_names_label">Wrap long folder names</string>
    <string name="global_settings_folderlist_wrap_folder_names_summary">Use multiple lines to show long folder names</string>

    <string name="global_settings_messageview_fixedwidth_label">Fixed-width fonts</string>
    <string name="global_settings_messageview_fixedwidth_summary">Use a fixed-width font when showing plain-text messages</string>
    <string name="global_settings_messageview_autofit_width_label">Auto-fit messages</string>
    <string name="global_settings_messageview_autofit_width_summary">Shrink messages to fit the screen</string>
    <string name="global_settings_messageview_return_to_list_label">Return to list after delete</string>
    <string name="global_settings_messageview_return_to_list_summary">Return to message list after message deletion</string>
    <string name="global_settings_messageview_show_next_label">Show next message after delete</string>
    <string name="global_settings_messageview_show_next_summary">Show next message by default after message deletion</string>

    <string name="global_settings_confirm_actions_title">Confirm actions</string>
    <string name="global_settings_confirm_actions_summary">Show a dialog whenever you perform selected actions</string>
    <string name="global_settings_confirm_action_delete">Delete</string>
    <string name="global_settings_confirm_action_delete_starred">Delete Starred (in message view)</string>
    <string name="global_settings_confirm_action_spam">Spam</string>
    <string name="global_settings_confirm_menu_discard">Discard message</string>
    <string name="global_settings_confirm_menu_mark_all_read">Mark all messages as read</string>
    <string name="global_settings_confirm_action_delete_notif">Delete (from notification)</string>

    <string name="global_settings_privacy_hide_useragent">Hide mail client</string>
    <string name="global_settings_privacy_hide_useragent_detail">Remove K-9 User-Agent from mail headers</string>
    <string name="global_settings_privacy_hide_timezone">Hide timezone</string>
    <string name="global_settings_privacy_hide_timezone_detail">Use UTC instead of local timezone in mail headers and reply header</string>
    <string name="global_settings_privacy_hide_hostname_when_connecting">Hide hostname</string>
    <string name="global_settings_privacy_hide_hostname_when_connecting_detail">Identify as \'localhost\' when connecting to SMTP servers</string>
    <string name="global_settings_notification_hide_subject_title">Hide subject in notifications</string>
    <string name="global_settings_notification_hide_subject_never">Never</string>
    <string name="global_settings_notification_hide_subject_when_locked">When device is locked</string>
    <string name="global_settings_notification_hide_subject_always">Always</string>

    <string name="global_settings_notification_quick_delete_title">Show \'Delete\' button</string>
    <string name="global_settings_notification_quick_delete_never">Never</string>
    <string name="global_settings_notification_quick_delete_when_single_msg">For single message notification</string>
    <string name="global_settings_notification_quick_delete_always">Always</string>
    <string name="global_settings_notification_quick_delete_description">Show a button in the notification that allows quick message deletion</string>

    <string name="global_settings_lock_screen_notification_visibility_title">Lock Screen Notifications</string>
    <string name="global_settings_lock_screen_notification_visibility_nothing">No lock screen notifications</string>
    <string name="global_settings_lock_screen_notification_visibility_app_name">Application name</string>
    <string name="global_settings_lock_screen_notification_visibility_message_count">Unread message count</string>
    <string name="global_settings_lock_screen_notification_visibility_senders">Message count and senders</string>
    <string name="global_settings_lock_screen_notification_visibility_everything">Same as when screen unlocked</string>

    <string name="quiet_time">Quiet Time</string>
    <string name="quiet_time_description">Disable ringing, buzzing and flashing at night</string>
    <string name="quiet_time_notification">Disable notifications</string>
    <string name="quiet_time_notification_description">Completely disable notifications during Quiet Time</string>
    <string name="quiet_time_starts">Quiet Time starts</string>
    <string name="quiet_time_ends">Quiet Time ends</string>

    <string name="account_setup_basics_title">Set up a new account</string>
    <string name="account_setup_basics_email_hint">Email address</string>
    <string name="account_setup_basics_password_hint">Password</string>
    <string name="account_setup_basics_password_no_password_needed_hint">Please click next</string>
    <string name="account_setup_basics_show_password">Show password</string>
    <string name="account_setup_basics_manual_setup_action">Manual setup</string>

    <string name="account_setup_check_settings_title"/>
    <string name="account_setup_check_settings_retr_info_msg">Retrieving account information\u2026</string>
    <string name="account_setup_check_settings_check_incoming_msg">Checking incoming server settings\u2026</string>
    <string name="account_setup_check_settings_check_outgoing_msg">Checking outgoing server settings\u2026</string>
    <string name="account_setup_check_settings_authenticate">Authenticating\u2026</string>
    <string name="account_setup_check_settings_fetch">Fetching account settings\u2026</string>
    <string name="account_setup_check_settings_canceling_msg">Canceling\u2026</string>

    <string name="account_setup_names_title">You\'re almost done!</string>
    <string name="account_setup_names_account_name_label">Give this account a name</string>
    <string name="account_setup_names_user_name_label">Type your name (displays on outgoing messages):</string>

    <string name="account_setup_account_type_title">Account type</string>
    <string name="account_setup_account_type_instructions">What kind of account is this?</string>
    <string name="account_setup_account_type_pop_action">POP3</string>
    <string name="account_setup_account_type_imap_action">IMAP</string>
    <string name="account_setup_account_type_webdav_action">Exchange (WebDAV)</string>

    <string name="account_setup_auth_type_normal_password">Normal password</string>
    <string name="account_setup_auth_type_insecure_password">Password, transmitted insecurely</string>
    <string name="account_setup_auth_type_encrypted_password">Encrypted password</string>
    <string name="account_setup_auth_type_xoauth2">OAuth 2.0 Token</string>
    <string name="account_setup_auth_type_tls_client_certificate">Client certificate</string>

    <string name="account_setup_incoming_title">Incoming server settings</string>
    <string name="account_setup_incoming_username_label">Username</string>
    <string name="account_setup_incoming_password_label">Password</string>
    <string name="account_setup_incoming_client_certificate_label">Client certificate</string>
    <string name="account_setup_incoming_pop_server_label">POP3 server</string>
    <string name="account_setup_incoming_imap_server_label">IMAP server</string>
    <string name="account_setup_incoming_webdav_server_label">Exchange server</string>
    <string name="account_setup_incoming_port_label">Port</string>
    <string name="account_setup_incoming_security_label">Security</string>
    <string name="account_setup_incoming_auth_type_label">Authentication</string>
    <string name="account_setup_incoming_security_none_label">None</string>
    <string name="account_setup_incoming_security_ssl_label">SSL/TLS</string>
    <string name="account_setup_incoming_security_tls_label">STARTTLS</string>
    <string name="account_setup_incoming_invalid_setting_combo_notice">\"<xliff:g id="setting_1_label">%1$s</xliff:g> = <xliff:g id="setting_1_value">%2$s</xliff:g>\" is not valid with \"<xliff:g id="setting_2_label">%3$s</xliff:g> = <xliff:g id="setting_2_value">%4$s</xliff:g>\"</string>

    <string name="account_setup_incoming_delete_policy_label">When I delete a message</string>
    <string name="account_setup_incoming_delete_policy_never_label">Do not delete on server</string>
    <string name="account_setup_incoming_delete_policy_delete_label">Delete from server</string>
    <string name="account_setup_incoming_delete_policy_markread_label">Mark as read on server</string>

    <string name="account_setup_incoming_compression_label">Use compression on network:</string>
    <string name="account_setup_incoming_mobile_label">Mobile</string>
    <string name="account_setup_incoming_wifi_label">Wi-Fi</string>
    <string name="account_setup_incoming_other_label">Other</string>

    <string name="local_storage_provider_external_label">External storage (SD card)</string>
    <string name="local_storage_provider_internal_label">Regular internal storage</string>
    <string name="local_storage_provider_samsunggalaxy_label">%1$s additional internal storage</string>
    <string name="local_storage_provider_label">Storage location</string>

    <string name="account_setup_expunge_policy_label">Erase deleted messages on server</string>
    <string name="account_setup_expunge_policy_immediately">Immediately</string>
    <string name="account_setup_expunge_policy_on_poll">When polling</string>
    <string name="account_setup_expunge_policy_manual">Manually</string>

    <string name="account_setup_incoming_autodetect_namespace_label">Auto-detect IMAP namespace</string>
    <string name="account_setup_incoming_imap_path_prefix_label">IMAP path prefix</string>

    <string name="drafts_folder_label">Drafts folder</string>
    <string name="sent_folder_label">Sent folder</string>
    <string name="trash_folder_label">Trash folder</string>
    <string name="archive_folder_label">Archive folder</string>
    <string name="spam_folder_label">Spam folder</string>

    <string name="account_setup_incoming_subscribed_folders_only_label">Show only subscribed folders</string>
    <string name="account_setup_auto_expand_folder">Auto-expand folder</string>

    <string name="account_setup_incoming_webdav_path_prefix_label">OWA path</string>
    <string name="account_setup_incoming_webdav_path_prefix_helper_text">Optional</string>

    <string name="account_setup_incoming_webdav_auth_path_label">Authentication path</string>
    <string name="account_setup_incoming_webdav_auth_path_helper_text">Optional</string>
    <string name="account_setup_incoming_webdav_mailbox_path_label">Mailbox alias</string>
    <string name="account_setup_incoming_webdav_mailbox_path_helper_text">Optional</string>

    <string name="account_setup_outgoing_title">Outgoing server settings</string>
    <string name="account_setup_outgoing_smtp_server_label">SMTP server</string>
    <string name="account_setup_outgoing_port_label">Port</string>
    <string name="account_setup_outgoing_security_label">Security</string>
    <string name="account_setup_outgoing_require_login_label">Require sign-in.</string>
    <string name="account_setup_outgoing_username_label">Username</string>
    <string name="account_setup_outgoing_password_label">Password</string>
    <string name="account_setup_outgoing_authentication_label">Authentication</string>
    <string name="account_setup_outgoing_invalid_setting_combo_notice">\"<xliff:g id="setting_1_label">%1$s</xliff:g> = <xliff:g id="setting_1_value">%2$s</xliff:g>\" is not valid with \"<xliff:g id="setting_2_label">%3$s</xliff:g> = <xliff:g id="setting_2_value">%4$s</xliff:g>\"</string>

    <string name="account_setup_bad_uri">Invalid setup: <xliff:g id="err_mess">%s</xliff:g></string>

    <string name="account_setup_options_title">Account options</string>

    <string name="compact_action">Compact account</string>
    <string name="clear_action">Clear messages (danger!)</string>
    <string name="recreate_action">Recreate data (Last Resort!)</string>

    <string name="account_setup_autoconfiguration">Try to detect settings&#8230;</string>
    <string name="account_setup_options_mail_check_frequency_label">Folder poll frequency</string>
    <string name="account_setup_options_mail_check_frequency_never">Never</string>
    <string name="account_setup_options_mail_check_frequency_1min">Every minute</string>
    <string name="account_setup_options_mail_check_frequency_5min">Every 5 minutes</string>
    <string name="account_setup_options_mail_check_frequency_10min">Every 10 minutes</string>
    <string name="account_setup_options_mail_check_frequency_15min">Every 15 minutes</string>
    <string name="account_setup_options_mail_check_frequency_30min">Every 30 minutes</string>
    <string name="account_setup_options_mail_check_frequency_1hour">Every hour</string>
    <string name="account_setup_options_mail_check_frequency_2hour">Every 2 hours</string>
    <string name="account_setup_options_mail_check_frequency_3hour">Every 3 hours</string>
    <string name="account_setup_options_mail_check_frequency_6hour">Every 6 hours</string>
    <string name="account_setup_options_mail_check_frequency_12hour">Every 12 hours</string>
    <string name="account_setup_options_mail_check_frequency_24hour">Every 24 hours</string>

    <string name="push_poll_on_connect_label">Poll when connecting for push</string>
    <string name="account_setup_options_enable_push_label">Enable push mail for this account</string>
    <string name="account_setup_options_enable_push_summary">If your server supports it, new messages will appear instantly. This option can dramatically improve or hurt performance.</string>
    <string name="idle_refresh_period_label">Refresh IDLE connection</string>
    <string name="idle_refresh_period_1min">Every minute</string>
    <string name="idle_refresh_period_2min">Every 2 minutes</string>
    <string name="idle_refresh_period_3min">Every 3 minutes</string>
    <string name="idle_refresh_period_6min">Every 6 minutes</string>
    <string name="idle_refresh_period_12min">Every 12 minutes</string>
    <string name="idle_refresh_period_24min">Every 24 minutes</string>
    <string name="idle_refresh_period_36min">Every 36 minutes</string>
    <string name="idle_refresh_period_48min">Every 48 minutes</string>
    <string name="idle_refresh_period_60min">Every 60 minutes</string>

    <string name="account_setup_options_notify_label">Notify me when mail arrives</string>
    <string name="account_setup_options_notify_sync_label">Notify me while mail is being checked</string>

    <string name="account_setup_options_mail_display_count_label">Number of messages to display</string>
    <string name="account_setup_options_mail_display_count_10">10 messages</string>
    <string name="account_setup_options_mail_display_count_25">25 messages</string>
    <string name="account_setup_options_mail_display_count_50">50 messages</string>
    <string name="account_setup_options_mail_display_count_100">100 messages</string>
    <string name="account_setup_options_mail_display_count_250">250 messages</string>
    <string name="account_setup_options_mail_display_count_500">500 messages</string>
    <string name="account_setup_options_mail_display_count_1000">1000 messages</string>
    <string name="account_setup_options_mail_display_count_2500">2500 messages</string>
    <string name="account_setup_options_mail_display_count_5000">5000 messages</string>
    <string name="account_setup_options_mail_display_count_10000">10000 messages</string>
    <string name="account_setup_options_mail_display_count_all">all messages</string>

    <string name="move_copy_cannot_copy_unsynced_message">Cannot copy or move a message that is not synchronized with the server</string>

    <string name="account_setup_failed_dlg_title">Setup could not finish</string>
    <string name="account_setup_failed_auth_message">Username or password incorrect</string>
    <string name="account_setup_failed_dlg_auth_message_fmt">Username or password incorrect.\n(<xliff:g id="error">%s</xliff:g>)</string>
    <string name="account_setup_failed_dlg_certificate_message_fmt">The server presented an invalid SSL certificate. Sometimes, this is because of a server misconfiguration. Sometimes it is because someone is trying to attack you or your mail server. If you\'re not sure what\'s up, click Reject and contact the folks who manage your mail server.\n\n(<xliff:g id="error">%s</xliff:g>)</string>
    <string name="account_setup_failed_dlg_server_message_fmt">Cannot connect to server.\n(<xliff:g id="error">%s</xliff:g>)</string>
    <string name="account_setup_failed_server_message">Cannot connect to server</string>
    <string name="account_setup_failed_dlg_edit_details_action">Edit details</string>
    <string name="account_setup_failed_dlg_continue_action">Continue</string>

    <string name="account_settings_push_advanced_title">Advanced</string>
    <string name="account_settings_title_fmt">Account settings</string>
    <string name="account_settings_default_label">Default account</string>
    <string name="account_settings_default_summary">Send mail from this account by default</string>
    <string name="account_settings_notify_label">New mail notifications</string>

    <string name="account_settings_folder_notify_new_mail_mode_label">Notifications folders</string>
    <string name="account_settings_folder_notify_new_mail_mode_all">All</string>
    <string name="account_settings_folder_notify_new_mail_mode_first_class">Only 1st Class folders</string>
    <string name="account_settings_folder_notify_new_mail_mode_first_and_second_class">1st and 2nd Class folders</string>
    <string name="account_settings_folder_notify_new_mail_mode_not_second_class">All except 2nd Class folders</string>
    <string name="account_settings_folder_notify_new_mail_mode_none">None</string>

    <string name="account_settings_notify_sync_label">Sync notifications</string>
    <string name="account_settings_email_label">Your email address</string>
    <string name="account_settings_notify_summary">Notify in status bar when mail arrives</string>
    <string name="account_settings_notify_sync_summary">Notify in status bar while mail is checked</string>
    <string name="account_settings_notify_self_label">Include outgoing mail</string>
    <string name="account_settings_notify_self_summary">Show a notification for messages I sent</string>
    <string name="account_notify_contacts_mail_only_label">Contacts only</string>
    <string name="account_notify_contacts_mail_only_summary">Show notifications only for messages from known contacts</string>
    <string name="account_settings_notification_opens_unread_label">Notification opens unread messages</string>
    <string name="account_settings_notification_opens_unread_summary">Searches for unread messages when Notification is opened</string>
    <string name="account_settings_mark_message_as_read_on_view_label">Mark as read when opened</string>
    <string name="account_settings_mark_message_as_read_on_view_summary">Mark a message as read when it is opened for viewing</string>

    <string name="account_settings_show_pictures_label">Always show images</string>
    <string name="account_settings_show_pictures_never">No</string>
    <string name="account_settings_show_pictures_only_from_contacts">From contacts</string>
    <string name="account_settings_show_pictures_always">From anyone</string>

    <string name="account_settings_composition">Sending mail</string>

    <string name="account_settings_default_quoted_text_shown_label">Quote message when replying</string>
    <string name="account_settings_default_quoted_text_shown_summary">Include the original message in your reply.</string>

    <string name="account_settings_reply_after_quote_label">Reply after quoted text</string>
    <string name="account_settings_reply_after_quote_summary">The original message will appear above your reply.</string>

    <string name="account_settings_strip_signature_label">Strip signatures on reply</string>
    <string name="account_settings_strip_signature_summary">Signatures will be removed from quoted messages</string>

    <string name="account_settings_message_format_label">Message Format</string>
    <string name="account_settings_message_format_text">Plain Text (remove images and formatting)</string>
    <string name="account_settings_message_format_html">HTML (keep images and formatting)</string>
    <string name="account_settings_message_format_auto">Automatic</string>

    <string name="account_settings_always_show_cc_bcc_label">Always show Cc/Bcc</string>

    <string name="account_settings_message_read_receipt_label">Read receipt</string>
    <string name="account_settings_message_read_receipt_summary">Always request a read receipt</string>

    <string name="account_settings_quote_style_label">Reply quoting style</string>
    <string name="account_settings_quote_style_prefix">Prefix (like Gmail)</string>
    <string name="account_settings_quote_style_header">Header (like Outlook)</string>

    <string name="account_settings_general_title">General settings</string>
    <string name="account_settings_reading_mail">Reading mail</string>
    <string name="account_settings_sync">Fetching mail</string>
    <string name="account_settings_folders">Folders</string>
    <string name="account_settings_quote_prefix_label">Quoted text prefix</string>
    <string name="account_settings_crypto">Cryptography</string>
    <string name="account_settings_crypto_app">OpenPGP app</string>
    <string name="account_settings_crypto_key">My Key</string>
    <string name="account_settings_no_openpgp_provider_configured">No OpenPGP app configured</string>

    <string name="account_settings_mail_check_frequency_label">Folder poll frequency</string>

    <string name="account_settings_storage_title">Storage</string>

    <string name="account_settings_color_label">Account color</string>
    <string name="account_settings_color_summary">The accent color of this account used in folder and account list</string>

    <string name="account_settings_led_color_label">Notification LED color</string>
    <string name="account_settings_led_color_summary">The color your device LED should blink for this account</string>

    <string name="account_settings_mail_display_count_label">Local folder size</string>

    <string name="account_settings_autodownload_message_size_label">Fetch messages up to</string>
    <string name="account_settings_autodownload_message_size_1">1Kb</string>
    <string name="account_settings_autodownload_message_size_2">2Kb</string>
    <string name="account_settings_autodownload_message_size_4">4Kb</string>
    <string name="account_settings_autodownload_message_size_8">8Kb</string>
    <string name="account_settings_autodownload_message_size_16">16Kb</string>
    <string name="account_settings_autodownload_message_size_32">32Kb</string>
    <string name="account_settings_autodownload_message_size_64">64Kb</string>
    <string name="account_settings_autodownload_message_size_128">128Kb</string>
    <string name="account_settings_autodownload_message_size_256">256Kb</string>
    <string name="account_settings_autodownload_message_size_512">512Kb</string>
    <string name="account_settings_autodownload_message_size_1024">1Mb</string>
    <string name="account_settings_autodownload_message_size_2048">2Mb</string>
    <string name="account_settings_autodownload_message_size_5120">5Mb</string>
    <string name="account_settings_autodownload_message_size_10240">10Mb</string>
    <string name="account_settings_autodownload_message_size_any">any size (no limit)</string>

    <string name="account_settings_message_age_label">Sync messages from</string>
    <string name="account_settings_message_age_any">any time (no limit)</string>
    <string name="account_settings_message_age_0">today</string>
    <string name="account_settings_message_age_1">the last 2 days</string>
    <string name="account_settings_message_age_2">the last 3 days</string>
    <string name="account_settings_message_age_7">the last week</string>
    <string name="account_settings_message_age_14">the last 2 weeks</string>
    <string name="account_settings_message_age_21">the last 3 weeks</string>
    <string name="account_settings_message_age_1_month">the last month</string>
    <string name="account_settings_message_age_2_months">the last 2 months</string>
    <string name="account_settings_message_age_3_months">the last 3 months</string>
    <string name="account_settings_message_age_6_months">the last 6 months</string>
    <string name="account_settings_message_age_1_year">the last year</string>

    <string name="account_settings_folder_display_mode_label">Folders to display</string>
    <string name="account_settings_folder_display_mode_all">All</string>
    <string name="account_settings_folder_display_mode_first_class">Only 1st Class folders</string>
    <string name="account_settings_folder_display_mode_first_and_second_class">1st and 2nd Class folders</string>
    <string name="account_settings_folder_display_mode_not_second_class">All except 2nd Class folders</string>

    <string name="account_settings_folder_sync_mode_label">Poll folders</string>
    <string name="account_settings_folder_sync_mode_all">All</string>
    <string name="account_settings_folder_sync_mode_first_class">Only 1st Class folders</string>
    <string name="account_settings_folder_sync_mode_first_and_second_class">1st and 2nd Class folders</string>
    <string name="account_settings_folder_sync_mode_not_second_class">All except 2nd Class folders</string>
    <string name="account_settings_folder_sync_mode_none">None</string>

    <string name="account_settings_folder_push_mode_label">Push folders</string>
    <string name="account_settings_folder_push_mode_all">All</string>
    <string name="account_settings_folder_push_mode_first_class">Only 1st Class folders</string>
    <string name="account_settings_folder_push_mode_first_and_second_class">1st and 2nd Class folders</string>
    <string name="account_settings_folder_push_mode_not_second_class">All except 2nd Class folders</string>
    <string name="account_settings_folder_push_mode_none">None</string>

    <string name="account_settings_folder_target_mode_label">Move/copy destination folders</string>
    <string name="account_settings_folder_target_mode_all">All</string>
    <string name="account_settings_folder_target_mode_first_class">Only 1st Class folders</string>
    <string name="account_settings_folder_target_mode_first_and_second_class">1st and 2nd Class folders</string>
    <string name="account_settings_folder_target_mode_not_second_class">All except 2nd Class folders</string>

    <string name="account_settings_sync_remote_deletetions_label">Sync server deletions</string>
    <string name="account_settings_sync_remote_deletetions_summary">Remove messages when deleted on server</string>

    <string name="folder_settings_title">Folder settings</string>

    <string name="folder_settings_in_top_group_label">Show in top group</string>
    <string name="folder_settings_in_top_group_summary">Show near the top of the folder list</string>

    <string name="folder_settings_folder_display_mode_label">Folder display class</string>
    <string name="folder_settings_folder_display_mode_normal">No Class</string>
    <string name="folder_settings_folder_display_mode_first_class">1st Class</string>
    <string name="folder_settings_folder_display_mode_second_class">2nd Class</string>

    <string name="folder_settings_folder_sync_mode_label">Folder poll class</string>
    <string name="folder_settings_folder_sync_mode_normal">None</string>
    <string name="folder_settings_folder_sync_mode_first_class">1st Class</string>
    <string name="folder_settings_folder_sync_mode_second_class">2nd Class</string>
    <string name="folder_settings_folder_sync_mode_inherited">Same as display class</string>

    <string name="folder_settings_folder_push_mode_label">Folder push class</string>
    <string name="folder_settings_folder_push_mode_normal">No Class</string>
    <string name="folder_settings_folder_push_mode_first_class">1st Class</string>
    <string name="folder_settings_folder_push_mode_second_class">2nd Class</string>
    <string name="folder_settings_folder_push_mode_inherited">Same as sync class</string>

    <string name="folder_settings_folder_notify_mode_label">Folder notification class</string>
    <string name="folder_settings_folder_notify_mode_normal">No Class</string>
    <string name="folder_settings_folder_notify_mode_first_class">1st Class</string>
    <string name="folder_settings_folder_notify_mode_second_class">2nd Class</string>
    <string name="folder_settings_folder_notify_mode_inherited">Same as push class</string>

    <string name="account_settings_incoming_label">Incoming server</string>
    <string name="account_settings_incoming_summary">Configure the incoming mail server</string>
    <string name="account_settings_outgoing_label">Outgoing server</string>
    <string name="account_settings_outgoing_summary">Configure the outgoing mail (SMTP) server</string>
    <string name="account_settings_description_label">Account name</string>
    <string name="account_settings_name_label">Your name</string>
    <string name="notifications_title">Notifications</string>
    <string name="account_settings_vibrate_enable">Vibrate</string>
    <string name="account_settings_vibrate_summary">Vibrate when mail arrives</string>
    <string name="account_settings_vibrate_pattern_label">Vibration patterns</string>
    <string name="account_settings_vibrate_pattern_default">default</string>
    <string name="account_settings_vibrate_pattern_1">pattern 1</string>
    <string name="account_settings_vibrate_pattern_2">pattern 2</string>
    <string name="account_settings_vibrate_pattern_3">pattern 3</string>
    <string name="account_settings_vibrate_pattern_4">pattern 4</string>
    <string name="account_settings_vibrate_pattern_5">pattern 5</string>
    <string name="account_settings_vibrate_times">Repeat vibration</string>
    <string name="account_settings_ringtone">New mail ringtone</string>
    <string name="account_settings_led_label">Blink LED</string>
    <string name="account_settings_led_summary">Blink LED when mail arrives</string>

    <string name="account_settings_composition_title">Message composition options</string>
    <string name="account_settings_composition_label">Composition defaults</string>
    <string name="account_settings_composition_summary">Set your default From, Bcc and signature</string>

    <string name="account_settings_identities_label">Manage identities</string>
    <string name="account_settings_identities_summary">Set up alternate \'From\' addresses and signatures</string>

    <string name="manage_identities_title">Manage identities</string>

    <string name="manage_identities_context_menu_title">Manage identity</string>

    <string name="edit_identity_title">Edit identity</string>
    <string name="new_identity_action">New identity</string>

    <string name="account_settings_always_bcc_label">Bcc all messages to</string>

    <string name="manage_identities_edit_action">Edit</string>
    <string name="manage_identities_move_up_action">Move up</string>
    <string name="manage_identities_move_down_action">Move down</string>
    <string name="manage_identities_move_top_action">Move to top / make default</string>
    <string name="manage_identities_remove_action">Remove</string>

    <string name="edit_identity_description_label">Identity description</string>
    <string name="edit_identity_description_hint">(Optional)</string>
    <string name="edit_identity_name_label">Your name</string>
    <string name="edit_identity_name_hint">(Optional)</string>
    <string name="edit_identity_email_label">Email address</string>
    <string name="edit_identity_email_hint">(Required)</string>
    <string name="edit_identity_reply_to_label">Reply-to address</string>
    <string name="edit_identity_reply_to_hint">(Optional)</string>
    <string name="edit_identity_signature_label">Signature</string>
    <string name="edit_identity_signature_hint">(Optional)</string>

    <string name="account_settings_signature_use_label">Use Signature</string>
    <string name="account_settings_signature_label">Signature</string>

    <string name="default_identity_description">Initial identity</string>
    <string name="choose_identity_title">Choose identity</string>
    <string name="send_as">Send as</string>

    <string name="no_removable_identity">You can\'t remove your only identity</string>
    <string name="identity_has_no_email">You can\'t use an identity without an email address</string>

    <string name="sort_earliest_first">Earliest messages first</string>
    <string name="sort_latest_first">Latest messages first</string>
    <string name="sort_subject_alpha">Subject alphabetical</string>
    <string name="sort_subject_re_alpha">Subject reverse alphabetical</string>
    <string name="sort_sender_alpha">Sender alphabetical</string>
    <string name="sort_sender_re_alpha">Sender reverse alphabetical</string>
    <string name="sort_flagged_first">Starred messages first</string>
    <string name="sort_flagged_last">Unstarred messages first</string>
    <string name="sort_unread_first">Unread messages first</string>
    <string name="sort_unread_last">Read messages first</string>
    <string name="sort_attach_first">Messages with attachments first</string>
    <string name="sort_unattached_first">Messages without attachments first</string>

    <string name="sort_by">Sort by…</string>
    <string name="sort_by_date">Date</string>
    <string name="sort_by_arrival">Arrival</string>
    <string name="sort_by_subject">Subject</string>
    <string name="sort_by_sender">Sender</string>
    <string name="sort_by_flag">Star</string>
    <string name="sort_by_unread">Read/unread</string>
    <string name="sort_by_attach">Attachments</string>

    <string name="account_delete_dlg_title">Remove Account</string>

    <string name="account_recreate_dlg_title">Recreate Account</string>

    <string name="account_clear_dlg_title">Clear Account</string>

    <string name="provider_note_auonejp">Be sure to enable IMAP or POP3 on the au one mail settings page.</string>
    <string name="provider_note_naver">Be sure to enable IMAP or POP3 on the Naver mail settings page.</string>
    <string name="provider_note_hanmail">Be sure to enable IMAP or POP3 on the Hanmail(Daum) mail settings page.</string>

    <string name="account_setup_failed_dlg_invalid_certificate_title">Unrecognized Certificate</string>
    <string name="account_setup_failed_dlg_invalid_certificate_accept">Accept Key</string>
    <string name="account_setup_failed_dlg_invalid_certificate_reject">Reject Key</string>

    <string name="message_view_help_key">Del (or D) - Delete\nR - Reply\nA - Reply All\nC - Compose\nF - Forward\nM - Move\nV - Archive\nY - Copy\nZ - Mark (Un)read\nG - Star\nO - Sort type\nI - Sort order\nQ - Return to Folders\nS - Select/deselect\nJ or P - Previous Message\nK or N - Next Message</string>
    <string name="message_list_help_key">Del (or D) - Delete\nC - Compose\nM - Move\nV - Archive\nY - Copy\nZ - Mark (Un)read\nG - Star\nO - Sort type\nI - Sort order\nQ - Return to Folders\nS - Select/deselect</string>

    <string name="folder_list_help_key">1 - Display only 1st Class folders\n2 - Display 1st and 2nd Class folders\n3 - Display all except 2nd Class folders\n4 - Display all folders\nQ - Return to Accounts\nS - Edit Account Settings</string>

    <string name="folder_list_filter_hint">Folder name contains</string>

    <string name="folder_list_display_mode_label">Show folders…</string>
    <string name="folder_list_display_mode_all">All folders</string>
    <string name="folder_list_display_mode_first_class">1st Class folders</string>
    <string name="folder_list_display_mode_first_and_second_class">1st &amp; 2nd Class folders</string>
    <string name="folder_list_display_mode_not_second_class">Hide 2nd Class folders</string>

    <string name="account_settings_signature__location_label">Signature position</string>
    <string name="account_settings_signature__location_before_quoted_text">Before quoted message</string>
    <string name="account_settings_signature__location_after_quoted_text">After quoted message</string>
    <string name="setting_theme_global">Use app theme</string>
    <string name="setting_theme_dark">Dark</string>
    <string name="setting_theme_light">Light</string>
    <string name="display_preferences">Display</string>
    <string name="global_preferences">Global</string>
    <string name="debug_preferences">Debugging</string>
    <string name="privacy_preferences">Privacy</string>
    <string name="network_preferences">Network</string>
    <string name="interaction_preferences">Interaction</string>
    <string name="accountlist_preferences">Account list</string>
    <string name="messagelist_preferences">Message lists</string>
    <string name="messageview_preferences">Messages</string>
    <string name="folderlist_preferences">Folder lists</string>
    <string name="settings_theme_label">Theme</string>
    <string name="settings_message_theme_label">Message view theme</string>
    <string name="settings_compose_theme_label">Composer theme</string>
    <string name="settings_language_label">Language</string>

    <string name="settings_message_theme_selection_label">Fixed message theme</string>
    <string name="settings_message_theme_selection_summary_off">Select the message view theme while viewing the message</string>
    <string name="settings_message_theme_selection_summary_on">Use a fixed message view theme</string>


    <string name="setting_language_system">System default</string>

    <string name="background_ops_label">Background sync</string>
    <string name="background_ops_never">Never</string>
    <string name="background_ops_always">Always</string>
    <string name="background_ops_auto_sync_only">When \'Auto-sync\' is checked</string>

    <string name="batch_select_all">Select all</string>

    <string name="account_setup_push_limit_label">Max folders to check with push</string>
    <string name="account_setup_push_limit_5">5 folders</string>
    <string name="account_setup_push_limit_10">10 folders</string>
    <string name="account_setup_push_limit_25">25 folders</string>
    <string name="account_setup_push_limit_50">50 folders</string>
    <string name="account_setup_push_limit_100">100 folders</string>
    <string name="account_setup_push_limit_250">250 folders</string>
    <string name="account_setup_push_limit_500">500 folders</string>
    <string name="account_setup_push_limit_1000">1000 folders</string>

    <string name="animations_title">Animation</string>
    <string name="animations_summary">Use gaudy visual effects</string>
    <string name="gestures_title">Gestures</string>
    <string name="gestures_summary">Enable gesture control</string>

    <string name="volume_navigation_title">Volume key navigation</string>
    <string name="volume_navigation_message">In message views</string>
    <string name="volume_navigation_list">In list views</string>

    <string name="start_integrated_inbox_title">Start in Unified Inbox</string>

    <string name="measure_accounts_title">Show account size</string>
    <string name="measure_accounts_summary">Turn off for faster display</string>

    <string name="count_search_title">Count search results</string>
    <string name="count_search_summary">Turn off for faster display</string>

    <string name="hide_special_accounts_title">Hide special accounts</string>
    <string name="hide_special_accounts_summary">Hide the unified inbox and all messages accounts</string>

    <string name="search_title"><xliff:g id="search_name">%s</xliff:g> <xliff:g id="modifier">%s</xliff:g></string>
    <string name="flagged_modifier"> - Starred</string>
    <string name="unread_modifier"> - Unread</string>

    <string name="search_all_messages_title">All messages</string>
    <string name="search_all_messages_detail">All messages in searchable folders</string>

    <string name="integrated_inbox_title">Unified Inbox</string>
    <string name="integrated_inbox_detail">All messages in unified folders</string>

    <string name="tap_hint">Tap circle or star for unread or starred messages</string>

    <string name="folder_settings_include_in_integrated_inbox_label">Unify</string>
    <string name="folder_settings_include_in_integrated_inbox_summary">All messages are shown in Unified Inbox</string>

    <string name="account_settings_searchable_label">Folders to search</string>
    <string name="account_settings_searchable_all">All</string>
    <string name="account_settings_searchable_displayable">Displayable</string>
    <string name="account_settings_searchable_none">None</string>

    <string name="font_size_settings_title">Font size</string>
    <string name="font_size_settings_description">Configure font size</string>

    <string name="font_size_account_list">Account list</string>
    <string name="font_size_account_name">Account name</string>
    <string name="font_size_account_description">Account description</string>

    <string name="font_size_folder_list">Folder lists</string>
    <string name="font_size_folder_name">Folder name</string>
    <string name="font_size_folder_status">Folder status</string>

    <string name="font_size_message_list">Message lists</string>
    <string name="font_size_message_list_subject">Subject</string>
    <string name="font_size_message_list_sender">Sender</string>
    <string name="font_size_message_list_date">Date</string>
    <string name="font_size_message_list_preview">Preview</string>

    <string name="font_size_message_view">Messages</string>
    <string name="font_size_message_view_sender">Sender</string>
    <string name="font_size_message_view_to">To</string>
    <string name="font_size_message_view_cc">Cc</string>
    <string name="font_size_message_view_bcc">Bcc</string>
    <string name="font_size_message_view_additional_headers">Additional headers</string>
    <string name="font_size_message_view_subject">Subject</string>
    <string name="font_size_message_view_date">Time and date</string>
    <string name="font_size_message_view_content">Message body</string>
    <string name="font_size_message_view_content_summary"><xliff:g id="fontsize">%d</xliff:g>%%</string>
    <string name="font_size_message_view_content_dialog_title"><xliff:g id="title">%1$s</xliff:g>: <xliff:g id="summary">%2$s</xliff:g></string>

    <string name="font_size_message_compose">Message composition</string>
    <string name="font_size_message_compose_input">Text input fields</string>

    <string name="font_size_default">Default</string>
    <string name="font_size_tiniest">Tiniest</string>
    <string name="font_size_tiny">Tiny</string>
    <string name="font_size_smaller">Smaller</string>
    <string name="font_size_small">Small</string>
    <string name="font_size_medium">Medium</string>
    <string name="font_size_large">Large</string>
    <string name="font_size_larger">Larger</string>

    <string name="miscellaneous_preferences">Miscellaneous</string>

    <string name="error_activity_not_found">No suitable application for this action found.</string>
    <string name="send_failed_reason">Send failed: %s</string>

    <string name="save_or_discard_draft_message_dlg_title">Save draft message?</string>
    <string name="save_or_discard_draft_message_instructions_fmt">Save or Discard this message?</string>

    <string name="confirm_discard_draft_message_title">Discard message?</string>
    <string name="confirm_discard_draft_message">Are you sure you want to discard this message?</string>

    <string name="select_text_now">Select text to copy.</string>

    <string name="dialog_confirm_delete_title">Confirm deletion</string>
    <string name="dialog_confirm_delete_message">Do you want to delete this message?</string>

    <plurals name="dialog_confirm_delete_messages">
        <item quantity="one">Do you really want to delete this message?</item>
        <item quantity="other">Do you really want to delete <xliff:g id="message_count">%1$d</xliff:g> messages?</item>
    </plurals>
    <string name="dialog_confirm_delete_confirm_button">Yes</string>
    <string name="dialog_confirm_delete_cancel_button">No</string>

    <string name="dialog_confirm_mark_all_as_read_title">Confirm mark all as read</string>
    <string name="dialog_confirm_mark_all_as_read_message">Do you want to mark all messages as read?</string>

    <string name="dialog_confirm_mark_all_as_read_confirm_button">Yes</string>
    <string name="dialog_confirm_mark_all_as_read_cancel_button">No</string>

    <string name="dialog_confirm_spam_title">Confirm move to spam folder</string>
    <plurals name="dialog_confirm_spam_message">
        <item quantity="one">Do you really want to move this message to the spam folder?</item>
        <item quantity="other">Do you really want to move <xliff:g id="message_count">%1$d</xliff:g> messages to the spam folder?</item>
    </plurals>
    <string name="dialog_confirm_spam_confirm_button">Yes</string>
    <string name="dialog_confirm_spam_cancel_button">No</string>

    <string name="dialog_attachment_progress_title">Downloading attachment</string>

    <string name="debug_logging_enabled">Debug logging enabled</string>

    <string name="messagelist_sent_to_me_sigil">»</string>
    <string name="messagelist_sent_cc_me_sigil">›</string>

    <string name="import_export_action">Settings Import &amp; Export</string>
    <string name="settings_export_account">Export account settings</string>
    <string name="settings_export_all">Export settings and accounts</string>
    <string name="settings_import_dialog_title">Import</string>
    <string name="settings_export_dialog_title">Export</string>
    <string name="settings_import">Import settings</string>
    <string name="settings_import_selection">Import selection</string>
    <string name="settings_import_global_settings">Global settings</string>
    <string name="settings_exporting">Exporting settings…</string>
    <string name="settings_importing">Importing settings…</string>
    <string name="settings_import_scanning_file">Scanning file…</string>
    <string name="settings_export_success">Saved exported settings to <xliff:g id="filename">%s</xliff:g></string>
    <string name="settings_export_success_generic">Settings successfully exported</string>
    <string name="settings_import_global_settings_success">Imported global settings from <xliff:g id="filename">%s</xliff:g></string>
    <string name="settings_import_success">Imported <xliff:g id="accounts">%s</xliff:g> from <xliff:g id="filename">%s</xliff:g></string>
    <string name="settings_import_account_imported_as">Imported <xliff:g id="original_account_name">%s</xliff:g> as <xliff:g id="account_name_after_import">%s</xliff:g></string>
    <plurals name="settings_import_accounts">
        <item quantity="one">1 account</item>
        <item quantity="other"><xliff:g id="numAccounts">%s</xliff:g> accounts</item>
    </plurals>
    <string name="settings_export_failure">Failed to export settings</string>
    <string name="settings_import_failure">Failed to import any settings from <xliff:g id="filename">%s</xliff:g></string>
    <string name="settings_export_success_header">Export succeeded</string>
    <string name="settings_export_failed_header">Export failed</string>
    <string name="settings_import_success_header">Import succeeded</string>
    <string name="settings_import_failed_header">Import failed</string>
    <string name="settings_import_activate_account_header">Activate account</string>
    <string name="settings_import_activate_account_intro">To be able to use the account \"<xliff:g id="account">%s</xliff:g>\" you need to provide the <xliff:g id="server_passwords">%s</xliff:g>.</string>
    <plurals name="settings_import_server_passwords">
        <item quantity="one">server password</item>
        <item quantity="other">server passwords</item>
    </plurals>
    <string name="settings_import_incoming_server">Incoming server (<xliff:g id="hostname">%s</xliff:g>):</string>
    <string name="settings_import_outgoing_server">Outgoing server (<xliff:g id="hostname">%s</xliff:g>):</string>
    <plurals name="settings_import_setting_passwords">
        <item quantity="one">Setting password…</item>
        <item quantity="other">Setting passwords…</item>
    </plurals>
    <string name="settings_import_use_incoming_server_password">Use the incoming server password</string>
    <string name="activate_account_action">Activate</string>

    <string name="account_unavailable">Account \"<xliff:g id="account">%s</xliff:g>\" is unavailable; check storage</string>

    <string name="settings_attachment_default_path">Save attachments to…</string>
    <string name="attachment_save_title">Save attachment</string>
    <string name="attachment_save_desc">No file browser found. Where would you like to save this attachment?</string>

    <string name="manage_accounts_move_up_action">Move up</string>
    <string name="manage_accounts_move_down_action">Move down</string>
    <string name="manage_accounts_moving_message">Moving account…</string>

    <string name="unread_widget_select_account">Show unread count for…</string>
    <string name="unread_widget_account_title">Account</string>
    <string name="unread_widget_account_summary">The account for which the unread count should be displayed</string>
    <string name="unread_widget_unified_inbox_account_summary">Unified Inbox</string>
    <string name="unread_widget_all_messages_account_summary">All messages</string>
    <string name="unread_widget_folder_enabled_title">Folder count</string>
    <string name="unread_widget_folder_enabled_summary">Display the unread count of only a single folder</string>
    <string name="unread_widget_folder_title">Folder</string>
    <string name="unread_widget_folder_summary">The folder for which the unread count should be displayed</string>
    <string name="unread_widget_action_done">Done</string>
    <string name="unread_widget_title"><xliff:g id="account_name">%1$s</xliff:g> - <xliff:g id="folder_name">%2$s</xliff:g></string>
    <string name="unread_widget_account_not_selected">No account selected</string>
    <string name="unread_widget_folder_not_selected">No folder selected</string>

    <string name="import_dialog_error_title">Missing File Manager Application</string>
    <string name="close">Close</string>

    <string name="webview_empty_message">No text</string>

    <string name="webview_contextmenu_link_view_action">Open link</string>
    <string name="webview_contextmenu_link_share_action">Share link</string>
    <string name="webview_contextmenu_link_copy_action">Copy link to clipboard</string>
    <string name="webview_contextmenu_link_clipboard_label">Link</string>

    <string name="webview_contextmenu_image_title">Image</string>
    <string name="webview_contextmenu_image_view_action">View image</string>
    <string name="webview_contextmenu_image_save_action">Save image</string>
    <string name="webview_contextmenu_image_download_action">Download image</string>
    <string name="webview_contextmenu_image_copy_action">Copy image URL to clipboard</string>
    <string name="webview_contextmenu_image_clipboard_label">Image URL</string>

    <string name="webview_contextmenu_phone_call_action">Call number</string>
    <string name="webview_contextmenu_phone_save_action">Save to Contacts</string>
    <string name="webview_contextmenu_phone_copy_action">Copy number to clipboard</string>
    <string name="webview_contextmenu_phone_clipboard_label">Phone number</string>

    <string name="webview_contextmenu_email_send_action">Send mail</string>
    <string name="webview_contextmenu_email_save_action">Save to Contacts</string>
    <string name="webview_contextmenu_email_copy_action">Copy address to clipboard</string>
    <string name="webview_contextmenu_email_clipboard_label">Email address</string>

    <string name="image_saved_as">Saved image as \"<xliff:g id="filename">%s</xliff:g>\"</string>
    <string name="image_saving_failed">Saving the image failed.</string>

    <string name="account_settings_remote_search_num_results_entries_all">All</string>
    <string name="account_settings_remote_search_num_results_entries_10">10</string>
    <string name="account_settings_remote_search_num_results_entries_25">25</string>
    <string name="account_settings_remote_search_num_results_entries_50">50</string>
    <string name="account_settings_remote_search_num_results_entries_100">100</string>
    <string name="account_settings_remote_search_num_results_entries_250">250</string>
    <string name="account_settings_remote_search_num_results_entries_500">500</string>
    <string name="account_settings_remote_search_num_results_entries_1000">1000</string>
    <string name="account_settings_remote_search_num_label">Server search limit</string>
    <string name="account_settings_remote_search_num_summary">Search will stop after finding <xliff:g id="num_results">%s</xliff:g> results.</string>
    <string name="remote_search_sending_query">Sending query to server</string>
    <plurals name="remote_search_downloading">
        <item quantity="one">Fetching %d result</item>
        <item quantity="other">Fetching %d results</item>
    </plurals>
    <plurals name="remote_search_downloading_limited">
        <item quantity="one">Fetching %1$d of %2$d results</item>
        <item quantity="other">Fetching %1$d of %2$d results</item>
    </plurals>
    <string name="remote_search_error">Remote search failed</string>

    <string name="account_settings_search">Search</string>
    <string name="account_settings_remote_search_enabled">Enable server search</string>
    <string name="account_settings_remote_search_enabled_summary">Search messages on the server in addition to those on your device</string>
    <string name="action_remote_search">Search messages on server</string>
    <string name="pull_to_refresh_remote_search_from_local_search_pull">Pull to search server…</string>
    <string name="pull_to_refresh_remote_search_from_local_search_release">Release to search server…</string>
    <string name="remote_search_unavailable_no_network">A network connection is required for server search.</string>

    <string name="global_settings_background_as_unread_indicator_label">Change colour when read</string>
    <string name="global_settings_background_as_unread_indicator_summary">A different background will show that the message has been read</string>

    <string name="global_settings_threaded_view_label">Threaded view</string>
    <string name="global_settings_threaded_view_summary">Group messages by conversation</string>

    <string name="upgrade_databases_title">Upgrading databases</string>
    <string name="upgrade_databases_unspecified">Upgrading databases…</string>
    <string name="upgrade_database_format">Upgrading database of account \"<xliff:g id="account">%s</xliff:g>\"</string>

    <string name="message_list_loading">Loading…</string>

    <string name="global_settings_splitview_mode_label">Show split-screen</string>
    <string name="global_settings_splitview_always">Always</string>
    <string name="global_settings_splitview_never">Never</string>
    <string name="global_settings_splitview_when_in_landscape">When in Landscape orientation</string>

    <string name="message_view_empty">Please select a message on the left</string>

    <string name="global_settings_show_contact_picture_label">Show contact pictures</string>
    <string name="global_settings_show_contact_picture_summary">Show contact pictures in the message list</string>

    <string name="last_refresh_time_format">Refreshed <xliff:g id="formatted_time">%s</xliff:g></string>
    <string name="last_refresh_time_format_with_push">Refreshed <xliff:g id="time_with_preposition">%s</xliff:g> (Push active)</string>
    <string name="preposition_for_date">on <xliff:g id="date">%s</xliff:g></string>

    <string name="mark_all_as_read">Mark all as read</string>

    <string name="global_settings_colorize_missing_contact_pictures_label">Colorize contact pictures</string>
    <string name="global_settings_colorize_missing_contact_pictures_summary">Colorize missing contact pictures</string>

    <string name="global_settings_messageview_visible_refile_actions_title">Visible message actions</string>
    <string name="global_settings_messageview_visible_refile_actions_summary">Show selected actions in the message view menu</string>

    <string name="loading_attachment">Loading attachment…</string>
    <string name="fetching_attachment_dialog_title_send">Sending message</string>
    <string name="fetching_attachment_dialog_title_save">Saving draft</string>
    <string name="fetching_attachment_dialog_message">Fetching attachment…</string>

    <string name="auth_external_error">Unable to authenticate.  The server does not advertise the SASL EXTERNAL capability.  This could be due to a problem with the client certificate (expired, unknown certificate authority) or some other configuration problem.</string>
    
    <!-- === Client certificates specific ================================================================== -->
    <string name="account_setup_basics_client_certificate">Use client certificate</string>
    <string name="account_setup_basics_oauth2_token">Use OAuth 2.0 token</string>
    <string name="client_certificate_spinner_empty">No client certificate</string>
    <string name="client_certificate_spinner_delete">Remove client certificate selection</string>
    <string name="client_certificate_retrieval_failure">"Failed to retrieve client certificate for alias \"<xliff:g id="alias">%s</xliff:g>\""</string>
    <string name="client_certificate_advanced_options">Advanced options</string>
    <string name="client_certificate_expired">"Client certificate \"<xliff:g id="certificate_alias">%1$s</xliff:g>\" has expired or is not yet valid (<xliff:g id="exception_message">%2$s</xliff:g>)"</string>

    <!-- Note: This references message_view_download_remainder -->
    <string name="preview_encrypted">*Encrypted*</string>
    <string name="add_from_contacts">Add from Contacts</string>
    <string name="crypto_settings_cancel">Cancel</string>
    <string name="crypto_settings_ok">Proceed</string>
    <string name="recipient_cc">Cc</string>
    <string name="recipient_bcc">Bcc</string>
    <string name="recipient_to">To</string>
    <string name="recipient_from">From</string>
    <string name="unknown_recipient"><![CDATA[<Unknown Recipient>]]></string>
    <string name="address_type_home">Home</string>
    <string name="address_type_work">Work</string>
    <string name="address_type_other">Other</string>
    <string name="address_type_mobile">Mobile</string>
    <string name="compose_error_no_draft_folder">No Drafts folder configured for this account!</string>
    <string name="compose_error_no_key_configured">No key configured for this account! Check your settings.</string>
    <string name="crypto_mode_disabled">Don\'t encrypt</string>
    <string name="crypto_mode_opportunistic">Encrypt if possible</string>
    <string name="crypto_mode_private">Encrypt</string>
    <string name="error_crypto_provider_incompatible">Crypto provider uses incompatible version. Please check your settings!</string>
    <string name="error_crypto_provider_connect">Cannot connect to crypto provider, check your settings or click crypto icon to retry!</string>
    <string name="error_crypto_provider_ui_required">Crypto provider access denied, click crypto icon to retry!</string>
    <string name="error_crypto_inline_attach">PGP/INLINE mode does not support attachments!</string>
    <string name="enable_inline_pgp">Enable PGP/INLINE</string>
    <string name="disable_inline_pgp">Disable PGP/INLINE</string>
    <string name="enable_sign_only">Enable PGP Sign-Only</string>
    <string name="disable_sign_only">Disable PGP Sign-Only</string>
    <string name="openpgp_inline_title">PGP/INLINE Mode</string>
    <string name="openpgp_inline_text">The email is sent in PGP/INLINE format.\nThis should only be used for compatibility:</string>
    <string name="openpgp_inline_plus_compat">Some clients only support this format</string>
    <string name="openpgp_inline_minus_transit">Signatures may break during transit</string>
    <string name="openpgp_inline_minus_attach">Attachments are not supported</string>
    <string name="openpgp_inline_ok">Got it!</string>
    <string name="openpgp_inline_disable">Disable</string>
    <string name="openpgp_inline_keep_enabled">Keep Enabled</string>
    <string name="openpgp_sign_only_ok">Got it!</string>
    <string name="openpgp_sign_only_disable">Disable</string>
    <string name="openpgp_sign_only_keep_enabled">Keep Enabled</string>
    <string name="openpgp_dialog_sign_only_title">PGP Sign-Only Mode</string>
    <string name="openpgp_dialog_sign_only_text">In this mode, your PGP key will be used to create a cryptographic signature of an unencrypted email.</string>
    <string name="openpgp_dialog_sign_only_plus_verified">This does not encrypt the email, but verifies that it was sent from your key.</string>
    <string name="openpgp_dialog_sign_only_minus_break">Signatures may break when sent to mailing lists.</string>
    <string name="openpgp_dialog_sign_only_minus_attach">Signatures may be displayed as \'signature.asc\' attachments in some clients.</string>
    <string name="openpgp_dialog_sign_only_neutral_encsigned">Encrypted messages always include a signature.</string>

    <string name="crypto_msg_title_plaintext">Plaintext</string>
    <string name="crypto_msg_unencrypted_sign_error">end-to-end signature contained an error</string>
    <string name="crypto_msg_incomplete_signed">must fully download message to process signature</string>
    <string name="crypto_msg_unsupported_signed">contains unsupported end-to-end signature</string>
    <string name="crypto_msg_unsupported_encrypted">Message is encrypted, but in an unsupported format.</string>
    <string name="crypto_msg_cancelled">Message is encrypted, but decryption was cancelled.</string>

    <string name="crypto_msg_title_unencrypted_signed_e2e">End-to-End signed plaintext</string>
    <string name="crypto_msg_unencrypted_sign_verified">from verified signer</string>

    <string name="crypto_msg_title_unencrypted_signed">Signed plaintext</string>
    <string name="crypto_msg_unencrypted_sign_mismatch">but end-to-end key didn\'t match sender</string>
    <string name="crypto_msg_unencrypted_sign_expired">but end-to-end key is expired</string>
    <string name="crypto_msg_unencrypted_sign_revoked">but end-to-end key is revoked</string>
    <string name="crypto_msg_unencrypted_sign_insecure">but end-to-end key is not considered secure</string>
    <string name="crypto_msg_unencrypted_sign_unknown">from unknown end-to-end key</string>

    <string name="crypto_msg_title_encrypted_unknown">Encrypted</string>
    <string name="crypto_msg_encrypted_error">but there was a decryption error</string>
    <string name="crypto_msg_encrypted_incomplete">must fully download message for decryption</string>
    <string name="crypto_msg_encrypted_no_provider">but no crypto app is configured</string>
    <string name="crypto_msg_encrypted_unsupported">but in an unsupported format</string>
    <string name="crypto_msg_encrypted_cancelled">but decryption was cancelled</string>

    <string name="crypto_msg_title_encrypted_unsigned">Encrypted</string>
    <string name="crypto_msg_encrypted_unsigned">but not end-to-end</string>

    <string name="crypto_msg_title_encrypted_signed_e2e">End-to-End encrypted</string>
    <string name="crypto_msg_encrypted_sign_verified">from verified sender</string>

    <string name="crypto_msg_title_encrypted_signed">Encrypted</string>
    <string name="crypto_msg_encrypted_sign_unknown">from unknown end-to-end key</string>
    <string name="crypto_msg_encrypted_sign_mismatch">but end-to-end key didn\'t match sender</string>
    <string name="crypto_msg_encrypted_sign_expired">but end-to-end key is expired</string>
    <string name="crypto_msg_encrypted_sign_revoked">but end-to-end key is revoked</string>
    <string name="crypto_msg_encrypted_sign_insecure">but end-to-end key is not considered secure</string>
    <string name="crypto_msg_encrypted_sign_error">but end-to-end data has errors</string>
    <string name="crypto_msg_encrypted_insecure">but encryption not considered secure</string>

    <string name="crypto_info_ok">OK</string>
    <string name="crypto_info_view_signer">View Signer</string>
    <string name="crypto_info_view_sender">View Sender</string>
    <string name="crypto_info_view_security_warning">Details</string>
    <string name="locked_attach_unlock">Unlock</string>
    <string name="locked_attach_unencrypted">This part was not encrypted, and may be insecure.</string>
    <string name="locked_attach_title">Unprotected Attachment</string>
    <string name="message_progress_text">Loading…</string>
    <string name="messageview_decrypt_cancelled">Decryption was cancelled.</string>
    <string name="messageview_decrypt_retry">Retry</string>
    <string name="messageview_decrypt_incomplete">Encrypted message must be downloaded for decryption.</string>
    <string name="messageview_crypto_error_title">Error decrypting email</string>

    <string name="recipient_error_non_ascii">Special characters are currently not supported!</string>
    <string name="recipient_error_parse_failed">Error parsing address!</string>
    <string name="account_settings_crypto_support_sign_only">Show unencrypted signatures</string>
    <string name="account_settings_crypto_support_sign_only_on">Unencrypted signatures will be displayed</string>
    <string name="account_settings_crypto_support_sign_only_off">Unencrypted signatures will be ignored</string>
    <string name="error_sign_only_no_encryption">Encryption unavailable in sign-only mode!</string>
    <string name="unsigned_text_divider_label">Unsigned Text</string>
    <string name="apg_deprecated_title">APG Deprecation Warning</string>
    <string name="apg_deprecated_1">APG is no longer maintained!</string>
    <string name="apg_deprecated_2">Because of this, support for APG has been removed from K-9 Mail.</string>
    <string name="apg_deprecated_bullet_1">Development stopped in early 2014</string>
    <string name="apg_deprecated_bullet_2">Contains unfixed security issues</string>
    <string name="apg_learn_more">You can <a href="https://k9mail.github.io/2017/01/13/Why-APG-is-no-longer-supported.html">click here</a> to learn more.</string>
    <string name="apg_deprecated_ok">Got it!</string>
    <string name="apg">APG</string>
    <string name="no_crypto_provider_see_global">No OpenPGP app configured, see global settings!</string>
    <string name="crypto_no_provider_title">This email is encrypted</string>
    <string name="crypto_no_provider_message">This email has been encrypted with OpenPGP.\nTo read it, you need to install and configure a compatible OpenPGP App.</string>
    <string name="crypto_no_provider_button">Choose OpenPGP App</string>

    <string name="mail_list_widget_text">K-9 Message List</string>
    <string name="mail_list_widget_loading">Loading messages…</string>
    <string name="fetching_folders_failed">Fetching folder list failed</string>
    <string name="messageview_crypto_warning_details">Show Details</string>
    <string name="error_recipient_crypto_retrieve">Error retrieving recipient status from OpenPGP provider!</string>

    <string name="openpgp_enabled_error_title">Encryption not possible</string>
    <string name="openpgp_enabled_error_msg">Some of the selected recipients don\'t support this feature!</string>
    <string name="enable_encryption">Enable Encryption</string>
    <string name="disable_encryption">Disable Encryption</string>
    <string name="openpgp_description_text1">Encrypting messages ensures they can be read by the recipient, and nobody else.</string>
    <string name="openpgp_description_text3">Encryption will only show up if supported by all recipients, and they must have sent you an email before.</string>
    <string name="openpgp_description_text2">Toggle encryption by clicking this icon.</string>
    <string name="openpgp_enabled_error_gotit">Got it</string>
    <string name="openpgp_enabled_error_back">Back</string>
    <string name="openpgp_enabled_error_disable">Disable Encryption</string>
    <string name="openpgp_encryption">OpenPGP Encryption</string>

<<<<<<< HEAD
    <string name="incoming_settings">Incoming Settings</string>
    <string name="account_names">Account Names</string>
    <string name="outgoing_settings">Outgoing settings</string>
    <string name="account_description_helper_text">Optional</string>
    <string name="add_email">Add email</string>
    <string name="manual_setup">Manual Setup</string>

    <string name="xoauth2_auth_cancelled_by_user">Authentication cancelled</string>
    <string name="xoauth2_unable_to_contact_auth_server">Unable to contact authentication server</string>
    <string name="xoauth2_error_contacting_auth_server">Error contacting authentication server</string>
    <string name="xoauth2_account_doesnt_exist">Account doesn\'t exist</string>
    <string name="xoauth2_incorrect_auth_info_provided">Incorrect auth info provided</string>
    <string name="xoauth2_no_account">No account provided</string>
    <string name="linked_webview_title_gmail">Gmail Authorization</string>
    <string name="linked_webview_title_outlook">Outlook Authorization</string>
    <string name="OAuth2_not_supported">OAuth 2.0 is not supported for this email</string>
=======
    <string name="account_settings_crypto_prefer_encrypt">Autocrypt mutual mode</string>
    <string name="dialog_autocrypt_mutual_title">Autocrypt mutual mode</string>
    <string name="dialog_autocrypt_mutual_description_1">Messages will normally be encrypted by choice, or when replying to an encrypted message.</string>
    <string name="dialog_autocrypt_mutual_description_2">If both sender and recipients enable mutual mode, encryption will be enabled by default.</string>
>>>>>>> a8c4f69c
</resources><|MERGE_RESOLUTION|>--- conflicted
+++ resolved
@@ -1291,7 +1291,6 @@
     <string name="openpgp_enabled_error_disable">Disable Encryption</string>
     <string name="openpgp_encryption">OpenPGP Encryption</string>
 
-<<<<<<< HEAD
     <string name="incoming_settings">Incoming Settings</string>
     <string name="account_names">Account Names</string>
     <string name="outgoing_settings">Outgoing settings</string>
@@ -1308,10 +1307,9 @@
     <string name="linked_webview_title_gmail">Gmail Authorization</string>
     <string name="linked_webview_title_outlook">Outlook Authorization</string>
     <string name="OAuth2_not_supported">OAuth 2.0 is not supported for this email</string>
-=======
+
     <string name="account_settings_crypto_prefer_encrypt">Autocrypt mutual mode</string>
     <string name="dialog_autocrypt_mutual_title">Autocrypt mutual mode</string>
     <string name="dialog_autocrypt_mutual_description_1">Messages will normally be encrypted by choice, or when replying to an encrypted message.</string>
     <string name="dialog_autocrypt_mutual_description_2">If both sender and recipients enable mutual mode, encryption will be enabled by default.</string>
->>>>>>> a8c4f69c
 </resources>