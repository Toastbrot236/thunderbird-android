--- conflicted
+++ resolved
@@ -1383,13 +1383,8 @@
         return LocalStore.getInstance(this, K9.app);
     }
 
-<<<<<<< HEAD
-    public Store getRemoteStore() throws MessagingException {
+    public RemoteStore getRemoteStore() throws MessagingException {
         return RemoteStore.getInstance(K9.app, this, Globals.getOAuth2TokenProvider());
-=======
-    public RemoteStore getRemoteStore() throws MessagingException {
-        return RemoteStore.getInstance(K9.app, this);
->>>>>>> a8c4f69c
     }
 
     // It'd be great if this actually went into the store implementation
