package com.fsck.k9.notification

import android.app.Notification
import android.content.Context
import android.content.Intent
import android.net.Uri
import android.os.Build
import android.provider.Settings
import androidx.core.app.NotificationCompat
import androidx.core.app.NotificationManagerCompat
import androidx.core.app.PendingIntentCompat
import com.fsck.k9.CoreResourceProvider

private const val PUSH_INFO_ACTION = "app.k9mail.action.PUSH_INFO"

internal class PushNotificationManager(
    private val context: Context,
    private val resourceProvider: CoreResourceProvider,
    private val notificationChannelManager: NotificationChannelManager,
    private val notificationManager: NotificationManagerCompat,
) {
    val notificationId = NotificationIds.PUSH_NOTIFICATION_ID

    @get:Synchronized
    @set:Synchronized
    var notificationState = PushNotificationState.INITIALIZING
        set(value) {
            field = value

            if (isForegroundServiceStarted) {
                updateNotification()
            }
        }

    private var isForegroundServiceStarted = false

    @Synchronized
    fun createForegroundNotification(): Notification {
        isForegroundServiceStarted = true
        return createNotification()
    }

    @Synchronized
    fun setForegroundServiceStopped() {
        isForegroundServiceStarted = false
    }

    private fun updateNotification() {
        val notification = createNotification()
        notificationManager.notify(notificationId, notification)
    }

    private fun createNotification(): Notification {
<<<<<<< HEAD
        val intent = Intent(PUSH_INFO_ACTION).apply {
            addFlags(Intent.FLAG_ACTIVITY_NEW_TASK)
            addFlags(Intent.FLAG_ACTIVITY_CLEAR_TASK)
            setPackage(context.packageName)
        }
        val contentIntent = PendingIntentCompat.getActivity(context, 1, intent, 0, false)

=======
>>>>>>> 1414dde5
        return NotificationCompat.Builder(context, notificationChannelManager.pushChannelId)
            .setSmallIcon(resourceProvider.iconPushNotification)
            .setContentTitle(resourceProvider.pushNotificationText(notificationState))
            .setContentText(getContentText())
            .setContentIntent(getContentIntent())
            .setOngoing(true)
            .setSilent(true)
            .setPriority(NotificationCompat.PRIORITY_MIN)
            .setBadgeIconType(NotificationCompat.BADGE_ICON_NONE)
            .setLocalOnly(true)
            .setShowWhen(false)
            .build()
    }

    private fun getContentIntent(): PendingIntent {
        val intent = if (notificationState == PushNotificationState.ALARM_PERMISSION_MISSING) {
            if (Build.VERSION.SDK_INT < Build.VERSION_CODES.S) {
                error("ACTION_REQUEST_SCHEDULE_EXACT_ALARM is only available on API 31+")
            }

            Intent(Settings.ACTION_REQUEST_SCHEDULE_EXACT_ALARM).apply {
                data = Uri.parse("package:${context.packageName}")
            }
        } else {
            Intent(PUSH_INFO_ACTION).apply {
                addFlags(Intent.FLAG_ACTIVITY_NEW_TASK)
                addFlags(Intent.FLAG_ACTIVITY_CLEAR_TASK)
                setPackage(context.packageName)
            }
        }

        return PendingIntent.getActivity(context, 1, intent, FLAG_IMMUTABLE)
    }

    private fun getContentText(): String {
        return if (notificationState == PushNotificationState.ALARM_PERMISSION_MISSING) {
            resourceProvider.pushNotificationGrantAlarmPermissionText()
        } else {
            resourceProvider.pushNotificationInfoText()
        }
    }
}

enum class PushNotificationState {
    INITIALIZING,
    LISTENING,
    WAIT_BACKGROUND_SYNC,
    WAIT_NETWORK,
    ALARM_PERMISSION_MISSING,
}<|MERGE_RESOLUTION|>--- conflicted
+++ resolved
@@ -1,6 +1,7 @@
 package com.fsck.k9.notification
 
 import android.app.Notification
+import android.app.PendingIntent
 import android.content.Context
 import android.content.Intent
 import android.net.Uri
@@ -51,16 +52,6 @@
     }
 
     private fun createNotification(): Notification {
-<<<<<<< HEAD
-        val intent = Intent(PUSH_INFO_ACTION).apply {
-            addFlags(Intent.FLAG_ACTIVITY_NEW_TASK)
-            addFlags(Intent.FLAG_ACTIVITY_CLEAR_TASK)
-            setPackage(context.packageName)
-        }
-        val contentIntent = PendingIntentCompat.getActivity(context, 1, intent, 0, false)
-
-=======
->>>>>>> 1414dde5
         return NotificationCompat.Builder(context, notificationChannelManager.pushChannelId)
             .setSmallIcon(resourceProvider.iconPushNotification)
             .setContentTitle(resourceProvider.pushNotificationText(notificationState))
@@ -92,7 +83,7 @@
             }
         }
 
-        return PendingIntent.getActivity(context, 1, intent, FLAG_IMMUTABLE)
+        return PendingIntentCompat.getActivity(context, 1, intent, 0, false)!!
     }
 
     private fun getContentText(): String {
