<?xml version="1.0" encoding="utf-8"?>
<?xml-stylesheet type="text/xsl" href="changelog_style.xsl"?>
<!--
     The master change log is kept in res/raw/changelog_master.xml.
     Locale-specific versions are kept in res/raw-<locale qualifier>/changelog.xml.
-->
<changelog>
<<<<<<< HEAD
    <release version="6.711" versioncode="37011" date="2023-10-04">
        <change>Simplified the app icon so it can be a vector drawable</change>
        <change>Improved screen reader experience in various places</change>
        <change>Improved logging on failing settings import</change>
        <change>Improved display of some HTML messages</change>
        <change>Changed background color in message view and compose screens when using dark theme</change>
        <change>Fixed OAuth 2.0 with Yahoo and AOL</change>
        <change>Fixed display issues when rendering a message/rfc822 inline part</change>
        <change>Updated translations</change>
    </release>
    <release version="6.710" versioncode="37010" date="2023-08-18">
        <change>Fixed bug where accounts using OAuth weren't set up properly in K-9 Mail 6.709</change>
        <change>Moved "Show only subscribed folders" setting to "Folders" section</change>
    </release>
    <release version="6.709" versioncode="37009" date="2023-08-14">
        <change>Enabled the new and improved account setup flow</change>
    </release>
    <release version="6.708" versioncode="37008" date="2023-08-08">
        <change>Changed compose icon in the message list widget to match the icon inside the app</change>
        <change>Added information about the read state of a message to the data read by screen readers</change>
        <change>A URI pasted when composing a message will now be surrounded by angle brackets</change>
        <change>Improved error handling in many situations</change>
        <change>Fixed bug where account name wasn't displayed in the message view when it should</change>
        <change>Fixed inconsistent behavior when replying to messages</change>
        <change>Fixed bug when saving a draft message using an identity without a display name</change>
        <change>Fixed display issue when removing an account</change>
        <change>Quite a few internal changes</change>
        <change>Updated translations</change>
    </release>
    <release version="6.707" versioncode="37007" date="2023-06-19">
        <change>Fixed bug where navigating to a different screen after using the system back button/gesture could crash the app</change>
    </release>
    <release version="6.706" versioncode="37006" date="2023-06-16">
        <change>Fixed a bug that lead to folders appearing to be empty</change>
        <change>Don't use nickname as display name when auto-completing recipient using the nickname</change>
    </release>
    <release version="6.705" versioncode="37005" date="2023-06-12">
        <change>Adding to contacts should now allow you again to add the email address to an existing contact</change>
        <change>Fixed display issue with recipients in message view screen</change>
        <change>Fixed appearance of "Sign in with Google" button</change>
        <change>Fixed bugs with importing and exporting identities</change>
        <change>Manually entering names containing non-latin characters is now possible when composing messages</change>
        <change>The app will no longer ask to save a draft when no changes have been made to an existing draft message</change>
        <change>Updated translations</change>
    </release>
    <release version="6.704" versioncode="37004" date="2023-05-23">
        <change>Changed primary action in message view header from "reply all" to "reply"</change>
        <change>Fixed the app so it runs on devices that don't support home screen widgets</change>
        <change>Fixed bug where "Cannot connect to crypto provider" was displayed when the problem wasn't the crypto provider</change>
        <change>Updated translations</change>
    </release>
    <release version="6.703" versioncode="37003" date="2023-05-08">
        <change>Internal changes</change>
        <change>Updated translations</change>
    </release>
    <release version="6.702" versioncode="37002" date="2023-05-02">
        <change>Fixed crash when the compose screen goes to the background, e.g. when adding an attachment</change>
        <change>Updated translations</change>
    </release>
    <release version="6.701" versioncode="37001" date="2023-04-28">
        <change>IMAP: Added support for sending the ID command (that is required by some email providers)</change>
        <change>Updated translations</change>
    </release>
    <release version="6.700" versioncode="37000" date="2023-04-24">
        <change>Don't attempt to open file: URIs in an email; tapping such a link will now copy the URL to the clipboard instead</change>
        <change>Fixed a crash when trying to export accounts containing an identity without a sender name</change>
        <change>Improved logging when exporting settings to a file fails</change>
        <change>Fixed various crashes</change>
        <change>Updated translations</change>
=======
    <release version="6.603" versioncode="36003" date="2023-10-12">
        <change>Fixed settings import/export of identities without a name or description</change>
>>>>>>> 33f3215a
    </release>
    <release version="6.602" versioncode="36002" date="2023-05-11">
        <change>Change primary action in message view header from "reply all" to "reply"</change>
    </release>
    <release version="6.601" versioncode="36001" date="2023-04-18">
        <change>Reverted changes to home screen widgets because apparently not every device vendor has incorporated the relevant fixes in Android 12+</change>
    </release>
    <release version="6.600" versioncode="36000" date="2023-04-11">
        <change>Redesigned the message view screen; tap the message header containing sender/recipient names to see more details</change>
        <change>Added a setting for three different message list densities: compact, default, relaxed</change>
        <change>Added better support for right-to-left languages when composing messages</change>
        <change>Search now also considers recipient addresses</change>
        <change>Fixed a bug where notifications would sometimes reappear shortly after having been dismissed</change>
        <change>IMAP: Fixed a bug where sometimes authentication errors were silently ignored</change>
        <change>Various other small bug fixes and improvements; see changes for versions 6.5xx</change>
    </release>
    <release version="6.511" versioncode="35011" date="2023-03-31">
        <change>Swiping between messages should now work more reliably</change>
        <change>Fixed message details layout when contact pictures are disabled</change>
        <change>Fixed disappearing toolbar buttons in the message view screen</change>
        <change>Fixed a couple of rare crashes</change>
        <change>Updated translations</change>
    </release>
    <release version="6.510" versioncode="35010" date="2023-03-17">
        <change>Made small changes to the appearance of the message list</change>
        <change>Added a font size setting for the account name when viewing a message</change>
        <change>Use colored navigation bar on Android 8.1 and above</change>
        <change>Fixed status bar color on Android 5</change>
        <change>IMAP: Fixed a bug where sometimes an authentication error was silently ignored</change>
        <change>Updated translations</change>
    </release>
    <release version="6.509" versioncode="35009" date="2023-02-28">
        <change>Cleaned up the message list design</change>
        <change>Added setting for three different message list densities: compact, default, relaxed</change>
        <change>Made small changes to the appearance of participant entries in the message details screen</change>
        <change>Added validation for email address fields in "Edit identity" screen</change>
        <change>Updated translations</change>
    </release>
    <release version="6.508" versioncode="35008" date="2023-02-15">
        <change>Removed "Send…" submenu from the message view toolbar</change>
        <change>Limit summary notification actions to messages for which individual notifications are currently being displayed</change>
        <change>Fixed crash when trying to download an embedded image not using an http(s) URI</change>
        <change>Internal changes</change>
        <change>Updated translations</change>
    </release>
    <release version="6.507" versioncode="35007" date="2023-02-10">
        <change>Respect "show contact names" setting in message details screen</change>
        <change>Display folder name in message details screen</change>
        <change>Small adjustment to the appearance of the "Download complete message" button</change>
        <change>Internal changes</change>
        <change>Updated translations</change>
    </release>
    <release version="6.506" versioncode="35006" date="2023-02-03">
        <change>Fixed a crash when displaying a message without any recipients</change>
        <change>Fetch BCC header when partially downloading a message</change>
    </release>
    <release version="6.505" versioncode="35005" date="2023-02-01">
        <change>Redesign of the message view screen</change>
        <change>Internal changes</change>
    </release>
    <release version="6.504" versioncode="35004" date="2023-01-27">
        <change>POP3: Fixed bug that lead to messages not being deleted from the server</change>
        <change>Fixed a crash when a message is deleted (remotely) while it is being dragged in the message list</change>
        <change>Avoid crash when opening drafts from the message list widget</change>
    </release>
    <release version="6.503" versioncode="35003" date="2023-01-19">
        <change>Tweaked theme colors</change>
        <change>Added support for HTML messages using the &lt;base> tag and relative links</change>
        <change>Fixed the logic to skip the trash folder when deleting messages, e.g. when deleting spam</change>
        <change>Fixed bug that could lead to messages not being marked as read on the server when they should have been</change>
        <change>Internal changes</change>
    </release>
    <release version="6.502" versioncode="35002" date="2023-01-16">
        <change>Fixed crash at app startup</change>
    </release>
    <release version="6.501" versioncode="35001" date="2023-01-09">
        <change>Delete spam messages immediately without moving them to the trash folder</change>
        <change>Changed the way home screen widgets are disabled when there is no account set up to work around a bug in Android versions prior to 12</change>
        <change>Mark recent changes as read when the snackbar is dismissed via swipe</change>
    </release>
    <release version="6.500" versioncode="35000" date="2023-01-06">
        <change>The light and dark themes are now based on Material Design 2. This is still work in progress.</change>
        <change>Added a floating compose button to the message list screen</change>
        <change>Search now also considers recipient addresses</change>
        <change>Always move to previous/next message when swiping left/right outside of the message body</change>
        <change>Lists of folders are now sorted alphabetically in account settings</change>
        <change>Added better support for right-to-left languages when composing messages</change>
        <change>When sending a message, the associated draft message will be deleted immediately, bypassing the Trash folder</change>
        <change>mailto:, matrix:, and xmpp: URIs in plain text messages are now turned into links</change>
        <change>Fixed a bug where notifications would sometimes reappear shortly after having been dismissed</change>
        <change>Various other bug fixes</change>
    </release>
    <release version="6.400" versioncode="34000" date="2022-11-28">
        <change>Added swipe actions to the message list screen</change>
        <change>Added support for swiping between messages</change>
        <change>Added a monochromatic app icon for Android 13</change>
        <change>Fixed "K-9 Accounts" shortcuts (please remove existing shortcuts and add them again)</change>
        <change>Fixed error reporting for (old) send failures</change>
        <change>A lot of other bug fixes; see changes for versions 6.3xx</change>
        <change>Added Western Frisian translation and updated others</change>
    </release>
    <release version="6.312" versioncode="33012" date="2022-11-15">
        <change>Tweaked swipe actions in the message list screen</change>
        <change>Fixed a bug where canceling account setup was showing a new account in the side drawer</change>
        <change>Updated translations</change>
    </release>
    <release version="6.311" versioncode="33011" date="2022-11-01">
        <change>Don't unexpectedly show and focus the "reply to" field when composing a message</change>
        <change>Fixed a bug where sometimes toolbar buttons in the message view would affect another message than the one currently being displayed</change>
        <change>Changed the way the app switches to the next/previous message to avoid a bug that could lead to the toolbar disappearing</change>
        <change>Fall back to using IPv4 if connecting to a POP3 server using IPv6 fails</change>
        <change>SMTP: Stop treating all TLS errors as certificate error</change>
        <change>Added more (local) logging when creating and removing notifications</change>
        <change>Fixed a couple of rare crashes</change>
    </release>
    <release version="6.310" versioncode="33010" date="2022-10-24">
        <change>Fixed "K-9 Accounts" shortcuts (you probably have to remove existing shortcuts and add them again)</change>
        <change>Fixed a couple of bugs and display issues in the message list widget</change>
        <change>Fixed bug that could lead to a crypto provider popup showing before swiping to the next/previous message was completed</change>
        <change>Some other minor bug fixes</change>
        <change>Updated translations</change>
    </release>
    <release version="6.309" versioncode="33009" date="2022-10-12">
        <change>Automatically scroll to the top after using pull to refresh, so new messages are visible</change>
        <change>Fixed a bug that prevented the app from establishing a connection to the outgoing server under certain circumstances</change>
        <change>Fixed a bug that could lead to messages being sent twice when the send button was double clicked</change>
        <change>Changed the structure of HTML signatures in outgoing messages to increase compatibility</change>
        <change>More bug fixes and internal changes</change>
        <change>Updated translations</change>
    </release>
    <release version="6.308" versioncode="33008" date="2022-10-06">
        <change>Added swipe actions to the message list screen</change>
        <change>Changed the minimum size of the message list widget to 2x2 cells</change>
        <change>Fixed a bug where the app would start using the light theme before switching to the dark theme resulting in a brief flash of white</change>
        <change>More minor bug fixes and improvements</change>
        <change>Updated translations</change>
    </release>
    <release version="6.307" versioncode="33007" date="2022-09-26">
        <change>Fixed the message list background color in the dark theme</change>
        <change>Fixed a small display issue where "Load up to X more" could have been displayed when it shouldn't have been</change>
        <change>Updated translations</change>
    </release>
    <release version="6.306" versioncode="33006" date="2022-09-23">
        <change>Added a monochromatic app icon for Android 13</change>
        <change>Changed the UI component used for the message list; now changes to the list will be animated</change>
        <change>Removed the volume key navigation for list views because it doesn't play nice with the above change</change>
        <change>Fixed a bug that lead to the search input field being focused on app start on some devices</change>
        <change>Restored the previous behavior of "show next message after delete"</change>
        <change>A lot of internal changes and some minor performance improvements</change>
    </release>
    <release version="6.305" versioncode="33005" date="2022-09-17">
        <change>Fixed a bug that could lead to a crash when opening the message list</change>
    </release>
    <release version="6.304" versioncode="33004" date="2022-09-16">
        <change>Allow unmasking the password field without authentication as soon as the original password in incoming/outgoing server settings has been overwritten completely</change>
        <change>Don't crash when IMAP servers send attachment names that contain non-ASCII characters</change>
        <change>Fixed a bug where the search input field would collapse back into its toolbar icon while it was being used</change>
        <change>Removed support for Direct Share because the app can no longer use the number of times a person has been contacted to make useful suggestions</change>
        <change>More internal changes</change>
    </release>
    <release version="6.303" versioncode="33003" date="2022-09-08">
        <change>Fixed a bug that lead to search being broken</change>
        <change>Fixed error reporting for (old) send failures</change>
        <change>Fixed "strip signatures on reply"</change>
        <change>Fixed a crash when tapping a toolbar action in message view before loading the message has finished</change>
    </release>
    <release version="6.302" versioncode="33002" date="2022-09-05">
        <change>Fixed moving to next/previous message when sorting the message list by read/unread or starred/unstarred</change>
        <change>Fixed a crash when a third-party app shared a file to K-9 Mail without granting access to it</change>
        <change>Keep some more attributes when sanitizing HTML</change>
        <change>A lot of internal changes and improvements</change>
        <change>Updated translations</change>
    </release>
    <release version="6.301" versioncode="33001" date="2022-08-09">
        <change>Fixed crash when viewing a message and OpenKeychain needed to display its user interface, e.g. to ask for a password</change>
        <change>When composing a message containing consecutive spaces convert them to non-breaking spaces in the generated HTML part of the message</change>
        <change>Fixed bug where moving a message to another folder wouldn't update the apps search index</change>
        <change>Fixed small bug where not all cached values were removed when using "clear local messages"</change>
        <change>Updated translations</change>
    </release>
    <release version="6.300" versioncode="33000" date="2022-08-04">
        <change>Added support for swiping between messages</change>
        <change>Fixed multiple bugs when there are notifications for more than 8 messages</change>
        <change>Fixed bug that could lead to broken attachment names when large messages were only partially downloaded (IMAP)</change>
        <change>Added Western Frisian translation</change>
    </release>
    <release version="6.202" versioncode="32002" date="2022-07-26">
        <change>Increased timeout when sending messages because some users have reported problems with sending large attachments</change>
        <change>Allow all URI schemes in HTML links</change>
        <change>Fixed display bug with search in general settings</change>
        <change>When composing messages don't hide Cc and Bcc fields if they contain incomplete email addresses</change>
    </release>
    <release version="6.201" versioncode="32001" date="2022-07-15">
        <change>Added support for using OAuth 2.0 with Office365 accounts</change>
        <change>Fixed a bug that could lead to two message lists being displayed on top of each other</change>
        <change>Avoid a crash when trying to create new message notifications but the notification sound couldn't be accessed</change>
        <change>Fixed a bug where multi-select mode was exited early in some cases</change>
        <change>Don't require re-authorization when getting an OAuth token fails due to a temporary error</change>
        <change>Updated translations</change>
    </release>
    <release version="6.200" versioncode="32000" date="2022-07-08">
        <change>Added support for using OAuth 2.0 with Google, Yahoo, AOL, and personal Microsoft accounts (Office365 accounts are not supported yet)</change>
        <change>Added "Unsubscribe" action that is displayed in the menu when viewing a message that contains an Unsubscribe header</change>
        <change>Various bug fixes and improvements</change>
        <change>Updated translations</change>
    </release>
    <release version="6.101" versioncode="31001" date="2022-07-06">
        <change>Added support for using OAuth 2.0 with personal Microsoft accounts (Office365 accounts don't work yet)</change>
        <change>Made the transition of existing Gmail accounts to OAuth 2.0 a bit easier</change>
        <change>Fixed various small UI bugs</change>
        <change>Updated translations</change>
    </release>
    <release version="6.100" versioncode="31000" date="2022-06-15">
        <change>Added support for using OAuth 2.0 with Google accounts</change>
        <change>Added support for using OAuth 2.0 with Yahoo and AOL accounts</change>
        <change>Added "Unsubscribe" action that is displayed in the menu when viewing a message that contains an Unsubscribe header</change>
        <change>Fixed a bug where unrelated notifications where cleared after synchronizing a folder containing no unread messages</change>
        <change>Fixed rare problem with decoding format=flowed messages</change>
        <change>Various other small bug fixes and improvements</change>
        <change>Updated translations</change>
    </release>
    <release version="6.000" versioncode="30000" date="2022-04-18">
        <change>Added support for setting the notification vibration pattern on Android 8+</change>
        <change>Added support for setting a custom notification light color on Android 8+</change>
        <change>Added a setting to configure the notification sound on Android 8+ (because some vendor-specific Android versions removed this feature from their user interface)</change>
        <change>Restore 'new mail' notifications when the app is restarted</change>
        <change>Open message from notification in Unified Inbox if possible</change>
        <change>Hide sensitive information when sync and error notifications are displayed on the lock screen</change>
        <change>Added a setting to suppress notifications for chat messages</change>
        <change>Don't create notifications when manually refreshing the message list</change>
        <change>Don't show notifications for new messages when syncing a folder for the first time</change>
        <change>Removed the "hide subject in notifications" setting; use the "lock screen notifications" setting instead</change>
        <change>Fixed back button behavior when opening a single message from a notification</change>
        <change>A lot of other fixes related to notifications</change>
        <change>Added support for entering Reply-To addresses when composing a message</change>
        <change>Optionally show starred message count in side drawer</change>
        <change>Require the user to authenticate before unmasking server passwords</change>
        <change>Added a menu option to export the debug log under Settings → General settings → Debugging</change>
        <change>IMAP: Removed setting to enable remote search (it's now enabled by default; still requires an additional button press)</change>
        <change>Numerous other bug fixes and improvements (see change log entries for 5.9xx)</change>
    </release>
    <release version="5.916" versioncode="29016" date="2022-04-12">
        <change>Fixed bug that crashed the app when setting a notification sound on certain devices</change>
        <change>Fixed crash when rotating the device while a delete confirmation dialog was showing</change>
    </release>
    <release version="5.915" versioncode="29015" date="2022-04-06">
        <change>Fixed settings import</change>
        <change>Fixed bug where the configuration of a notification category wasn't properly synced with in-app notification settings</change>
        <change>Fixed display issues when switching the language inside the app</change>
        <change>Updated translations</change>
    </release>
    <release version="5.914" versioncode="29014" date="2022-03-24">
        <change>The name and description of notification categories are now updated when the app language is changed</change>
        <change>Fixed bug where notification settings might not have been properly restored on settings import</change>
        <change>Fixed a crash when tapping the unread widget tries to open a folder that no longer exists</change>
        <change>Updated translations</change>
    </release>
    <release version="5.913" versioncode="29013" date="2022-03-11">
        <change>Don't create notifications when manually refreshing the message list</change>
        <change>Fixed import and export of notification settings</change>
        <change>Fixed bug that could lead to multiple notifications being created for the same message</change>
        <change>Fixed bug that sometimes crashed the app after changing the notification sound</change>
        <change>Added support for messages that specified the character set in multiple ways</change>
        <change>A lot of internal improvements</change>
        <change>Updated translations</change>
    </release>
    <release version="5.912" versioncode="29012" date="2022-02-22">
        <change>Fixed bugs where notifications weren't removed when they should have been</change>
        <change>Added a setting to configure the notification sound on Android 8+ (because some vendor-specific Android versions removed this feature from their user interface)</change>
        <change>Automatically recover in situations where messages can't be sent because the Outbox folder is missing</change>
        <change>Added more logging around 'new message' notifications</change>
        <change>Always prompt which app to use when sharing links</change>
        <change>Removed the the button bar in the drawer and switched back to the sticky footer</change>
        <change>Don't expose MessageProvider to third-party apps</change>
        <change>Updated the app to target the Android 12 API</change>
    </release>
    <release version="5.911" versioncode="29011" date="2022-02-12">
        <change>Reworked the user interface for the vibration pattern setting</change>
        <change>Reworked the notification light color setting</change>
        <change>Improved display of accounts without a name</change>
        <change>Tapping a "send failure" notification will now open the Outbox folder</change>
        <change>Fixed bug that led to some messages not being displayed properly</change>
        <change>Fixed various smaller bugs related to notifications</change>
        <change>Changed the way settings are stored; this might fix the bug where all accounts are lost</change>
    </release>
    <release version="5.910" versioncode="29010" date="2022-01-25">
        <change>POP3: Changed the way the list of supported authentication methods is retrieved from the server</change>
        <change>IMAP: Removed setting to enable remote search (it's now enabled by default; still requires an additional button press)</change>
        <change>Changed the default color for registered contacts to provide good contrast with both light and dark themes</change>
        <change>Fixed search by sender name</change>
        <change>Ignore spaces at the end of the username inserted by some software keyboards when using auto-completion</change>
    </release>
    <release version="5.909" versioncode="29009" date="2022-01-12">
        <change>Only remove notifications for messages currently being displayed</change>
        <change>Open message from notification in Unified Inbox if possible</change>
        <change>Fixed stale message count for the Outbox folder</change>
        <change>Fixed search field not working properly when using a hardware keyboard</change>
        <change>Updated translations</change>
    </release>
    <release version="5.908" versioncode="29008" date="2022-01-06">
        <change>Fixed a bug where sometimes the app created notifications when downloading old messages</change>
        <change>Fixed settings import so the imported theme is applied right away</change>
        <change>Updated translations</change>
    </release>
    <release version="5.907" versioncode="29007" date="2021-12-27">
        <change>Added support for setting the notification vibration pattern on Android 8+</change>
        <change>Added support for setting a custom notification light color on Android 8+</change>
        <change>Fixed back button behavior when opening a single message from a notification</change>
        <change>Improved behavior when clicking grouped notifications for new messages of an account</change>
        <change>Hide sensitive information when sync and error notifications are displayed on the lock screen</change>
        <change>The account color is now used for sync and error notifications</change>
        <change>Hide notification vibration settings when there's no vibrator hardware</change>
        <change>Fixed hotkey handling when using non-QWERTY keyboard layouts</change>
        <change>Updated translations</change>
    </release>
    <release version="5.906" versioncode="29006" date="2021-12-07">
        <change>Set the auto-expand folder to 'Inbox' by default</change>
        <change>Restore 'new mail' notifications when the app is restarted</change>
        <change>Switched ringtone picker so custom notification sounds can be supported (Android 7 and older)</change>
        <change>Fixed bug where vibration for notifications couldn't be disabled (Android 7 and older)</change>
        <change>Updated translations</change>
    </release>
    <release version="5.905" versioncode="29005" date="2021-11-24">
        <change>Set subject when forwarding a message as attachment</change>
        <change>Added a menu option to export the debug log under Settings → General settings → Debugging</change>
        <change>Don't display "unread count" in notifications; only number of new messages</change>
        <change>Properly decode multiple encoded words using the ISO-2022-JP charset (e.g. in subjects)</change>
        <change>Fixed a crash when users left the message view screen before the download of an image attachment was complete</change>
        <change>Don't crash when loading images without internet permission (could only happen with custom ROMs)</change>
        <change>Fixed a rare crash when auto-completing email addresses in the compose screen</change>
        <change>A lot of internal changes and cleanup</change>
        <change>Updated translations</change>
    </release>
    <release version="5.904" versioncode="29004" date="2021-10-05">
        <change>Tweaked toolbar in move/copy screens</change>
        <change>Fixed a bug where line breaks were added when editing a draft</change>
        <change>Fixed animation when switching accounts</change>
        <change>Fixed crash that could occur when deleting an account</change>
        <change>Updated translations</change>
    </release>
    <release version="5.903" versioncode="29003" date="2021-09-28">
        <change>Removed the "default account" setting; the first account in the list is now automatically the default account</change>
        <change>Removed the "hide subject in notifications" setting; use the "lock screen notifications" setting instead</change>
        <change>Fixed bug where the list of displayed folders wasn't updated when a folder was added or removed from the server</change>
        <change>Fixed lock screen notification when there's only one new message</change>
        <change>Fixed bug that lead to newly created accounts not having an account color</change>
    </release>
    <release version="5.902" versioncode="29002" date="2021-09-21">
        <change>Fixed missing notification sound</change>
    </release>
    <release version="5.901" versioncode="29001" date="2021-09-17">
        <change>Added support for entering Reply-To addresses when composing a message</change>
        <change>Display the unread message count for the Unified Inbox in the drawer</change>
        <change>Fixed crash when using the split-screen view</change>
        <change>Hide notification category settings on Android versions that don't support them</change>
        <change>Update the sync notification for an account instead of adding and removing it for each folder</change>
        <change>A lot of internal changes to the notification code - please report any bugs or odd behavior you encounter</change>
    </release>
    <release version="5.900" versioncode="29000" date="2021-09-09">
        <change>Experimental: Added a toolbar with a "check mail" button to the navigation drawer</change>
        <change>Experimental: Tweaked the mark as unread toolbar icon</change>
        <change>Don't show notifications for new messages when syncing a folder for the first time</change>
        <change>Optionally show starred message count in navigation drawer</change>
        <change>Require the user to authenticate before unmasking server passwords</change>
        <change>Properly decode format=flowed body before including the text in a reply</change>
        <change>Added a setting to suppress notifications for chat messages</change>
        <change>Small change to the user interface for searching messages</change>
        <change>Make sure attachment box isn't cut off on small screens</change>
        <change>Updated translations</change>
    </release>
    <release version="5.806" versioncode="28006" date="2021-08-30">
        <change>Fixed the check for missing outgoing server credentials, again… hopefully 🤞</change>
    </release>
    <release version="5.805" versioncode="28005" date="2021-08-21">
        <change>Fixed the check for missing incoming/outgoing server credentials (introduced in K-9 Mail 5.804)</change>
        <change>Changed the 'save attachment' icon (apparently floppy disks are no longer a thing)</change>
    </release>
    <release version="5.804" versioncode="28004" date="2021-08-18">
        <change>Fixed a bug where Push didn't work with some servers</change>
        <change>Don't connect to the incoming or outgoing server when passwords haven't been provided after import</change>
        <change>Added missing scrollbars in screens showing the folder list</change>
        <change>Tapping the app icon should now always bring the app to the foreground instead of adding another message list screen</change>
        <change>Updated translations</change>
    </release>
    <release version="5.803" versioncode="28003" date="2021-08-12">
        <change>Don't show the icon for the ongoing Push notification in the status bar (on versions older than Android 8.0)</change>
        <change>Directly open system settings for notification categories (Android 8.0 and newer)</change>
        <change>Fixed a bug where a notification wasn't removed when the associated message was deleted</change>
        <change>Ignore unnecessary spaces when filtering the list of folders</change>
        <change>Fixed crypto status icons not being clickable</change>
        <change>Updated translations</change>
    </release>
    <release version="5.802" versioncode="28002" date="2021-08-04">
        <change>Fixed a bug that was triggered when Push was enabled, but the server didn't support Push. If you've noticed high battery drain, this was probably it</change>
        <change>Added support for archive and spam actions in the Unified Inbox</change>
        <change>Fixed notification sounds/vibration. Sometimes notifications were audible when they shouldn't have been, sometimes the other way around</change>
        <change>Display the star of starred messages in yellow</change>
        <change>Don't show archive/spam action when no such folder is configured</change>
        <change>Fixed a crash when saving a draft message with modified signature text</change>
        <change>Fixed a crash when refreshing attachment previews</change>
    </release>
    <release version="5.801" versioncode="28001" date="2021-07-30">
        <change>Tweaked the default font sizes</change>
        <change>The name of the currently selected account is displayed in the top bar below the folder name (when using multiple accounts)</change>
        <change>When selecting an account in the drawer the auto-expand folder is now displayed right away</change>
        <change>Added support for user-installed CAs</change>
        <change>Error notifications now contain the full error text</change>
        <change>Fixed some crashes</change>
        <change>Updated translations</change>
    </release>
    <release version="5.800" versioncode="28000" date="2021-07-24">
        <change>Major redesign of the user interface</change>
        <change>Changed periodic background sync and push implementations to work much more reliably</change>
        <change>Deprecated support for the WebDAV protocol; new accounts can no longer be added</change>
        <change>K-9 Mail now requires Android 5.0 and newer</change>
        <change>Added support for Autocrypt setup message</change>
        <change>Added support for encrypted subjects</change>
        <change>Don't use default signature when setting up a new account</change>
        <change>Allow installation on external media (Android 6+ with adopted storage)</change>
        <change>Removed keyboard shortcuts for menu items; on some devices they conflicted with system shortcuts</change>
        <change>Removed the broken option to store the message database on external storage</change>
        <change>Removed the 'remote control' interface third-party apps could use to change some settings in K-9 Mail</change>
        <change>A lot of other bug fixes, internal changes, and improvements</change>
        <change>Check out the changelog entries for 5.7xx versions for a lot more details</change>
    </release>
    <release version="5.741" versioncode="27041" date="2021-07-22">
        <change>Updated translations</change>
    </release>
    <release version="5.740" versioncode="27040" date="2021-07-16">
        <change>Added an info screen when tapping the Push notification</change>
        <change>Fixed a couple of crashes related to Push</change>
        <change>Various small user interface fixes</change>
        <change>Updated translations</change>
    </release>
    <release version="5.739" versioncode="27039" date="2021-07-10">
        <change>Fixed bug that could prevent the device from going to sleep when Push was active</change>
        <change>Fixed bug that lead to Push not being restarted when network connectivity returned</change>
        <change>Fixed some issues with displaying the "What's new" notice</change>
    </release>
    <release version="5.738" versioncode="27038" date="2021-07-08">
        <change>Inline attachments are now included in forwarded messages</change>
        <change>Quick access to the "What's new" screen when the app was updated</change>
        <change>Close and reopen Push connections when the active network has changed</change>
        <change>Fixed a bug that lead to Push not working properly</change>
        <change>Fixed some minor bugs</change>
    </release>
    <release version="5.737" versioncode="27037" date="2021-06-26">
        <change>Fixed a bug in the network connectivity detection code for Push</change>
    </release>
    <release version="5.736" versioncode="27036" date="2021-06-24">
        <change>Fixed Push-related crash with non-IMAP accounts</change>
        <change>Don't show Push-related settings for non-IMAP accounts</change>
    </release>
    <release version="5.735" versioncode="27035" date="2021-06-24">
        <change>Added back support for IMAP IDLE (Push)</change>
        <change>Show unread count on account list in drawer</change>
        <change>Added 'search everywhere' to menu when displaying results of a search in a single folder</change>
        <change>Long-pressing the subject when viewing a message now copies the text to the clipboard</change>
        <change>Removed "Notification opens unread messages" setting</change>
        <change>Honor expunge policy when deleting messages without Trash folder (IMAP)</change>
        <change>Fixed multiple bugs related to remote search (IMAP)</change>
        <change>Fixed instances where the system language instead of the app language was used for some texts</change>
        <change>Fixed bug that prevented forwarding encrypted attachments</change>
        <change>Fixed various crashes</change>
        <change>Updated translations</change>
    </release>
    <release version="5.734" versioncode="27034" date="2021-05-01">
        <change>Added support for reordering accounts (in the settings screen)</change>
        <change>Added the ability to discard changes and keep the original draft</change>
        <change>Preserve whitespace when converting the message signature to HTML</change>
        <change>Ignore invalid email addresses in the system contacts database</change>
        <change>Clear message view when changing folders in split-screen mode</change>
        <change>Small optimizations to improve the app startup time</change>
        <change>Fixed crash when trying to compose a message from the message list widget</change>
        <change>Lots of internal changes – please report any bugs or odd behavior you encounter</change>
        <change>Updated translations</change>
    </release>
    <release version="5.733" versioncode="27033" date="2021-03-23">
        <change>Added support for In-Reply-To parameter in mailto: URIs</change>
        <change>Fixed various display bugs related to the drawer</change>
        <change>Updated translations</change>
    </release>
    <release version="5.732" versioncode="27032" date="2021-03-04">
        <change>Fixed a crash when checking all accounts from the drawer</change>
        <change>Fixed a crash when configuring the outgoing server to not require sign-in</change>
        <change>Fixed a bug that prevented importing a settings file not containing general settings</change>
        <change>Fixed many issues related to the drawer</change>
        <change>Fixed a UI glitch when deleting an account</change>
        <change>Fixed a UI glitch when dismissing the delete confirmation dialog from a notification</change>
        <change>Updated translations</change>
    </release>
    <release version="5.731" versioncode="27031" date="2021-02-23">
        <change>Fixed display bug when opening Unified Inbox from a launcher shortcut</change>
        <change>Fixed functionality to download and save linked images on Android 10+</change>
        <change>Moved 'show headers' functionality to a separate screen</change>
        <change>Added save button to 'edit identity' screen</change>
        <change>Added translation: Malayalam</change>
    </release>
    <release version="5.730" versioncode="27030" date="2021-02-16">
        <change>Fixed bug where account wouldn't refresh automatically</change>
        <change>Fixed crash when trying to compose a message</change>
        <change>Fixed bug that could have lead to an empty email being sent</change>
        <change>Fixed bug where refresh indicator in drawer disappeared too early</change>
        <change>Back button now opens Unified Inbox before exiting the app</change>
        <change>Added translations: Belarusian, British English</change>
    </release>
    <release version="5.729" versioncode="27029" date="2021-02-12">
        <change>Fixed a bug that could crash the app at startup</change>
    </release>
    <release version="5.728" versioncode="27028" date="2021-02-10">
        <change>Added support for using a client certificate and a password at the same time</change>
        <change>Unified Inbox is now displayed on top of the folder list in the drawer</change>
        <change>Improved the sort order of email addresses in the auto-complete popup</change>
        <change>Fixed a bug when parsing recipient email addresses in the "compose" screen</change>
        <change>Fixed bug where the folder list wasn't fetched from the server</change>
        <change>Fixed a bug in the "import settings" screen</change>
        <change>Updated translations</change>
    </release>
    <release version="5.727" versioncode="27027" date="2021-01-25">
        <change>Updated "About" screen</change>
        <change>Changed appearance of "Changelog" screen</change>
        <change>Added "User forum" link to the "Settings" screen</change>
        <change>Cleaned up some of the icons used in the app</change>
        <change>Fixed bug when going back to previous steps when setting up an account</change>
        <change>Updated translations</change>
    </release>
    <release version="5.726" versioncode="27026" date="2021-01-06">
        <change>Updated password input fields to be able to reveal passwords</change>
        <change>Added support for going back to previous steps when setting up an account</change>
        <change>Fixed a couple of crashes</change>
        <change>Updated translations</change>
    </release>
    <release version="5.725" versioncode="27025" date="2020-11-18">
        <change>Prefer email addresses marked as default in email auto-completion popup</change>
        <change>Internal changes</change>
        <change>Updated translations</change>
    </release>
    <release version="5.724" versioncode="27024" date="2020-11-01">
        <change>Fixed crash when trying to forward or reply to a message</change>
        <change>Fixed crash when trying to compose a message from a search view</change>
        <change>Fixed crash when message list couldn't be loaded</change>
        <change>Fixed crash when setting up an account didn't work right away, e.g. wrong password was entered</change>
    </release>
    <release version="5.723" versioncode="27023" date="2020-10-31">
        <change>Fixed bug that prevented some messages from being moved</change>
        <change>Fixed message list display bug when multiple roles were assigned to the same folder</change>
        <change>Number of messages in Outbox folder are now displayed in the side drawer</change>
        <change>Tweaked message list appearance of Outbox</change>
        <change>Message list footer is now hidden while list is loading</change>
    </release>
    <release version="5.722" versioncode="27022" date="2020-10-20">
        <change>Fixed bug where updating drafts wouldn't upload the change to the server</change>
        <change>Fixed bug where URLs were duplicated when saving drafts</change>
        <change>Improved HTTP URL detection when URL is wrapped in parentheses</change>
        <change>Don't show archive or spam action when displaying the corresponding folder</change>
        <change>Show recipient name for all messages in Sent, Drafts, and Outbox folders</change>
        <change>Use automatic identity selection when forwarding emails</change>
        <change>Display message headers in original order</change>
        <change>Updated translations</change>
    </release>
    <release version="5.721" versioncode="27021" date="2020-10-07">
        <change>Fixed bug that lead to the message body not being displayed when it contained a signature ending with a URL</change>
        <change>Added 'copy link text to clipboard' option when long-pressing links</change>
        <change>Treat all whitespace as separator when detecting URLs</change>
    </release>
    <release version="5.720" versioncode="27020" date="2020-10-06">
        <change>Fixed bug in preview text extraction that could stop synchronization</change>
        <change>When displaying text/plain parts the signature is de-emphasized</change>
        <change>Sharing a message now includes subject, date, sender, and recipients</change>
        <change>No longer use ISO-8859-1 encoding for headers</change>
    </release>
    <release version="5.719" versioncode="27019" date="2020-10-04">
        <change>Show image previews for attachments with application/octet-stream MIME type</change>
        <change>Improved display of certain HTML messages</change>
        <change>When auto-completing email addresses show starred contacts first</change>
        <change>Improved preview text extraction</change>
        <change>Improved support for encrypted subjects</change>
        <change>Extended certificate dialog to show SHA-256 and SHA-512 fingerprints</change>
        <change>Use correct OpenPGP key when sending signed-only email after switching identities</change>
        <change>Fixed bug where using certain search text would crash the app</change>
        <change>Fixed bug where state was lost on screen rotation in unread widget configuration</change>
        <change>Many internal changes</change>
        <change>Updated translations</change>
    </release>
    <release version="5.718" versioncode="27018" date="2020-08-18">
        <change>Hide empty footer view in message list</change>
        <change>Don't show standard message actions for messages in the Outbox</change>
        <change>Tweaked UX of recipient chips</change>
        <change>Refresh the list of folders when refreshing a folder</change>
        <change>Apply global display settings to the message list when returning from settings screen</change>
        <change>Many internal changes</change>
        <change>Updated translations</change>
    </release>
    <release version="5.717" versioncode="27017" date="2020-06-19">
        <change>Fixed display of text/plain parts containing text in a right-to-left language</change>
        <change>Don't retry remote commands that failed with an error</change>
        <change>Don't use default signature when setting up a new account</change>
        <change>Fixed a bug that caused new message notifications to be skipped</change>
        <change>Fixed a bug when uploading messages via IMAP failed</change>
        <change>Fixed various bugs with POP3 accounts</change>
        <change>Updated translations</change>
    </release>
    <release version="5.716" versioncode="27016" date="2020-06-04">
        <change>Fixed bug that hid folders in the drawer behind the sticky footer</change>
        <change>Fixed crash when server contains a folder named 'Outbox'</change>
        <change>Avoid crash when adding an attachment fails</change>
        <change>Removed support for using Shift JIS charsets when sending a message</change>
        <change>Updated translations</change>
    </release>
    <release version="5.715" versioncode="27015" date="2020-05-27">
        <change>Added swipe to refresh to side drawer</change>
        <change>Display day of the week in the message list for messages younger than 7 days</change>
        <change>Fixed bug that could lead to duplicated folders</change>
        <change>Fixed bug that didn't allow to turn off encryption when replying to an encrypted email</change>
        <change>Updated translations</change>
    </release>
    <release version="5.714" versioncode="27014" date="2020-05-13">
        <change>IMAP: Fixed refreshing the folder list</change>
        <change>Keep drawer open after selecting an account</change>
        <change>Increased the size of the progress bar shown when refreshing a folder</change>
        <change>Some smaller bug fixes</change>
    </release>
    <release version="5.713" versioncode="27013" date="2020-05-08">
        <change>Fixed bug where reply/reply all/forward would open an empty new message screen</change>
    </release>
    <release version="5.712" versioncode="27012" date="2020-05-08">
        <change>Fixed crash on startup with Android 7 and older</change>
    </release>
    <release version="5.711" versioncode="27011" date="2020-05-08">
        <change>Fixed some bugs with periodic mail sync (mail was usually checked too often)</change>
        <change>Fixed a couple of bugs where unnecessary data was kept in the local database</change>
        <change>Fixed bug where a special folder wasn't removed locally when removed from the server</change>
        <change>Fixed bug when creating signed-only messages with 'encrypt message subjects' enabled</change>
        <change>Lots of internal changes</change>
        <change>Updated translations</change>
    </release>
    <release version="5.710" versioncode="27010" date="2020-04-24">
        <change>Fixed duplicate message bug after moving a message</change>
        <change>Removed keyboard shortcuts for menu items; on some devices they conflicted with system shortcuts</change>
        <change>Don't show fullscreen keyboard in landscape mode</change>
        <change>Fixed bug where line breaks were ignored when loading draft messages</change>
        <change>POP3: Fixed moving deleted messages to the Trash folder</change>
    </release>
    <release version="5.709" versioncode="27009" date="2020-04-18">
        <change>Display larger preview for image attachments</change>
        <change>Fixed import and export of folder settings</change>
        <change>IMAP: Properly handle UIDVALIDITY changes</change>
        <change>Various smaller bug fixes</change>
        <change>Updated translations</change>
    </release>
    <release version="5.708" versioncode="27008" date="2020-03-19">
        <change>Long-press on message in message list now selects the message</change>
        <change>Click on contact picture in message list now selects the message</change>
        <change>Fixed bug that disabled auto-completion when composing messages</change>
        <change>Fixed dark/light theme issues</change>
        <change>Removed 'Gestures' setting</change>
        <change>Renamed "send again" to "edit as new message"</change>
    </release>
    <release version="5.707" versioncode="27007" date="2020-03-06">
        <change>Fixed a bug in the new 'back button opens default folder' code</change>
        <change>Fixed a crash on Android 5.x devices with old WebView versions</change>
        <change>Fixed theme issues in some settings screens</change>
    </release>
    <release version="5.706" versioncode="27006" date="2020-03-03">
        <change>Unified Inbox is now opened by default (if enabled)</change>
        <change>Back button now opens default folder before exiting the app</change>
        <change>Fixed bug where the input area for the message body wasn't growing properly</change>
        <change>Keep read position when switching apps</change>
        <change>Don't open external links inside the app on old Android/WebView versions</change>
        <change>Update "auto BCC" recipients when switching accounts in message compose window</change>
        <change>Fixed UI bug where BCC recipient and the date overlapped when viewing messages</change>
        <change>Fixed bug that lead to display of inaccurate attachment sizes</change>
        <change>Opt out of anonymous WebView metrics collection</change>
        <change>Removed automatic display of "What's New" dialog because of display issues</change>
        <change>Updated translations</change>
    </release>
    <release version="5.705" versioncode="27005" date="2020-02-06">
        <change>Fixed bug that prevented contact pictures from being displayed</change>
        <change>Display progress bar when syncing a folder</change>
        <change>Fixed deleting messages when there's no Trash folder (IMAP)</change>
        <change>Fixed a crash when encountering messages without a subject</change>
        <change>Fixed bug that could lead to two message lists being displayed on top of each other</change>
        <change>Stop trying to open external links inside the app when there's no app installed to handle the content</change>
        <change>Updated translations</change>
        <change>A lot of internal changes and improvements</change>
    </release>
    <release version="5.704" versioncode="27004" date="2020-01-09">
        <change>Changed background color of the app icon</change>
        <change>Added setting to mark a message as read when it is deleted (enabled by default)</change>
        <change>Fixed crash when trying to reply to encrypted messages</change>
        <change>Fixed configuration of special folders that lead to Inbox not being checked for new messages automatically</change>
    </release>
    <release version="5.703" versioncode="27003" date="2019-12-22">
        <change>Fixed issue where going back to the app would open the default folder</change>
        <change>Fixed crash when trying to create a new identity</change>
        <change>Various smaller bug fixes</change>
        <change>'Choose folder' now displays folders in the same order as the side drawer</change>
        <change>Updated translations</change>
    </release>
    <release version="5.702" versioncode="27002" date="2019-12-13">
        <change>The back button now closes the side drawer instead of exiting the app immediately</change>
        <change>Fixed "Download complete message" for POP3 accounts</change>
        <change>Fixed bug that could lead to some messages not being synchronized with an IMAP server</change>
        <change>Fixed bug where sometimes subjects weren't encoded properly</change>
        <change>Fixed crash when changing theme</change>
        <change>'Manage folders' now displays folders in the same order as the side drawer</change>
    </release>
    <release version="5.701" versioncode="27001" date="2019-12-02">
        <change>Use account color as accent color in drawer</change>
        <change>Removed setting 'Start in Unified Inbox'</change>
        <change>Fixed bug that displayed folders when the Unified Inbox was selected</change>
        <change>Fixed bug where work was accidentally done in the main thread</change>
        <change>Updated translations</change>
    </release>
    <release version="5.700" versioncode="27000" date="2019-11-24">
        <change>Major redesign of the user interface</change>
        <change>Temporarily disabled Push (IMAP IDLE) until we can make it work reliable; your accounts will be polled every 15 minutes instead</change>
        <change>Deprecated support for the WebDAV protocol; new accounts can no longer be added</change>
        <change>K-9 Mail now requires Android 5.0 and newer</change>
        <change>Added support for Autocrypt setup message</change>
        <change>Added support for encrypted subjects</change>
        <change>Allow installation on external media (Android 6+ with adopted storage)</change>
        <change>Removed the broken option to store the message database on external storage</change>
        <change>Removed the 'remote control' interface third-party apps could use to change some settings in K-9 Mail</change>
        <change>Fixed a lot of bugs and probably introduced some new ones. Please report bugs.</change>
    </release>
    <release version="5.600" versioncode="26000" date="2018-09-02">
        <change>Allow some outdated HTML attributes so emails from popular internet services are displayed as intended</change>
        <change>Fixed bug when moving or copying message (IMAP)</change>
    </release>
    <release version="5.503" versioncode="25030" date="2018-04-02">
        <change>Fixed bug with some soft keyboards when auto-completing recipients</change>
        <change>Fixed crash when decrypting messages</change>
    </release>
    <release version="5.502" versioncode="25020" date="2018-03-11">
        <change>Updated translations</change>
    </release>
    <release version="5.501" versioncode="25010" date="2018-02-25">
        <change>Fixed bug that lead to important files being stripped from the APK</change>
    </release>
    <release version="5.500" versioncode="25000" date="2018-02-24">
        <change>Further improvements to encryption user experience</change>
        <change>Added ability to forward a message as attachment</change>
        <change>Improved the way we display text/plain messages</change>
        <change>Improved rendering of RTL text</change>
        <change>Import/Export maintain account ordering</change>
        <change>Altered identity prioritization</change>
        <change>Added option for limiting push connections to 5</change>
        <change>Added SMTP hostname privacy option</change>
        <change>Fixed bug that caused draft messages to be lost</change>
        <change>Fixed bug relating to encrypted attached emails</change>
        <change>Updated translations</change>
        <change>More bug fixes</change>
    </release>
    <release version="5.403" versioncode="23630" date="2018-01-06">
        <change>Fixed bug that caused 'Quiet Time' to behave erratically</change>
    </release>
    <release version="5.402" versioncode="23620" date="2018-01-04">
        <change>Fixed display issues with certain messages</change>
    </release>
    <release version="5.401" versioncode="23610" date="2018-01-03">
        <change>Fixed bug that lead to some messages showing as empty</change>
    </release>
    <release version="5.400" versioncode="23600" date="2017-12-27">
        <change>Avoid crash on Android 8.1</change>
        <change>Updated translations</change>
        <change>Added Albanian translation</change>
    </release>
    <release version="5.304" versioncode="23540" date="2017-11-10">
        <change>Fixed bug that could cause OpenPGP signature verification to fail when it shouldn't</change>
        <change>Updated translations</change>
    </release>
    <release version="5.303" versioncode="23530" date="2017-11-03">
        <change>Fixed bug that could lead to attachments not being displayed</change>
        <change>Fixed bug where HTML messages weren't displayed correctly</change>
        <change>Fixed crash when encountering invalid email addresses</change>
    </release>
    <release version="5.302" versioncode="23520" date="2017-10-28">
        <change>Fixed display errors of plain text messages</change>
        <change>Added translations: Indonesian, Breton</change>
    </release>
    <release version="5.301" versioncode="23510" date="2017-10-14">
        <change>Improved OpenPGP support</change>
        <change>Various bug fixes</change>
        <change>Updated translations</change>
    </release>
    <release version="5.300" versioncode="23500" date="2017-09-10">
        <change>New app icon</change>
        <change>New widget: Message List</change>
        <change>New OpenPGP flow, adhering to Autocrypt specification</change>
        <change>Settings export uses Storage Access Framework</change>
        <change>Better support for multi-window</change>
        <change>Recipient search now includes nicknames</change>
        <change>Many bugfixes and optimizations</change>
        <change>Added translations: Esperanto, Gaelic (Scottish), Icelandic, Welsh</change>
    </release>
    <release version="5.208" versioncode="23271" date="2017-08-28">
        <change>Fixed bug where automatic synchronization wouldn't restart after the device exited doze mode</change>
    </release>
    <release version="5.207" versioncode="23270" date="2017-04-13">
        <change>Improved speed of local message search</change>
    </release>
    <release version="5.206" versioncode="23260" date="2017-03-15">
        <change>Fixed crash when starting the app from the unread widget</change>
    </release>
    <release version="5.205" versioncode="23250" date="2017-02-24">
        <change>Fixed bug where the message body wasn't displayed when no crypto provider was configured</change>
    </release>
    <release version="5.204" versioncode="23240" date="2017-02-24">
        <change>Fixed bug where not all data was removed for deleted messages</change>
        <change>Improved support for messages that didn't display correctly</change>
        <change>Fixed bug with notification actions sometimes not working</change>
        <change>Use "encrypted.asc" as filename for PGP/MIME emails</change>
        <change>Updated translations</change>
        <change>Many more bug fixes</change>
    </release>
    <release version="5.203" versioncode="23230" date="2017-01-17">
        <change>Fixed bug with pinch to zoom gesture</change>
        <change>Added setting for disabling 'mark all as read' confirmation dialog</change>
        <change>Update full text search index when removing messages</change>
        <change>Fixed display bug when replying to messages using dark theme</change>
        <change>Don't hide Cc and Bcc if 'Always show Cc/Bcc' is enabled</change>
        <change>Allow sending signed-only PGP/INLINE messages</change>
        <change>Don't save drafts when message could be sent encrypted</change>
        <change>More bug fixes</change>
    </release>
    <release version="5.202" versioncode="23220" date="2017-01-05">
        <change>Fixed bug where BCC header line was accidentally included in sent messages</change>
        <change>Fixed problem with getting the list of IMAP folders</change>
        <change>Always show subject in message header when split mode is active</change>
        <change>Hide crypto status indicator in contact dropdown when no crypto provider is configured</change>
        <change>Fixed button to expand CC/BCC recipients in dark theme</change>
        <change>Fixed various crashes</change>
    </release>
    <release version="5.201" versioncode="23210" date="2016-12-31">
        <change>Fixed crash during database upgrade</change>
        <change>Fixed various minor bugs</change>
    </release>
    <release version="5.200" versioncode="23200" date="2016-12-26">
        <change>Fixed bug with status display of signed messages</change>
        <change>Updated translations</change>
    </release>
    <release version="5.200-RC2" versioncode="23191" date="2016-12-11">
        <change>Fixed crash when opening attached messages</change>
        <change>Don't crash when message list contains messages for which we couldn't extract a preview</change>
    </release>
    <release version="5.200-RC1" versioncode="23190" date="2016-12-09">
        <change>Added support for PGP/MIME</change>
        <change>Added support for bundled notifications on Android 7+ and Android Wear</change>
        <change>New option: only notify for messages from contacts</change>
        <change>Ask for confirmation on "mark all as read"</change>
        <change>Added support for sub-folders (WebDAV)</change>
        <change>Added support for List-Post header</change>
        <change>Added support for Server Name Indication</change>
        <change>Disabled support for SSLv3 protocol/ciphers and all RC4 ciphers</change>
        <change>Removed support for APG (use OpenKeychain instead)</change>
        <change>Added server settings for more providers</change>
        <change>Added translations: Bulgarian, Persian (Farsi), Croatian, Portuguese, Romanian, Slovenian, Serbian</change>
        <change>Lots of smaller bug fixes and features</change>
    </release>
    <release version="5.115" versioncode="23114" date="2016-11-18">
        <change>More user interface tweaks for encryption-related functionality</change>
        <change>Message signing without encryption is now an expert feature that is disabled by default</change>
        <change>Added support for directional pad to move to next/previous message</change>
        <change>Worked around a bug when viewing attachments</change>
        <change>Fixed notification grouping on Android Wear and Android 7.0</change>
        <change>Fixed notification actions on Android 7.0</change>
    </release>
    <release version="5.114" versioncode="23113" date="2016-10-13">
        <change>User interface tweaks for encryption-related functionality</change>
        <change>Fixed crash caused by new message notifications</change>
        <change>Fixed bug with downloading attachments</change>
        <change>Fixed structure of emails created with K-9 Mail</change>
        <change>Fixed bug where message list was displayed twice</change>
        <change>Updated translations</change>
    </release>
    <release version="5.113" versioncode="23112" date="2016-10-06">
        <change>Fixed dark theme</change>
    </release>
    <release version="5.112" versioncode="23111" date="2016-10-05">
        <change>Fixed crash when selecting folder to move message</change>
        <change>Fixed bug where wrong message format was used when replying</change>
        <change>Fixed position of context menus on Android 7.0</change>
        <change>Fixed icon for encryption status of a message</change>
        <change>Hide crypto status when no crypto provider is configured</change>
        <change>Hide invalid email addresses of a system contact</change>
        <change>Added support for linkifying URLs with new TLDs</change>
        <change>Added server settings for more providers</change>
    </release>
    <release version="5.111" versioncode="23110" date="2016-08-27">
        <change>Fixed replying to and forwarding of encrypted messages</change>
        <change>Ask for confirmation on "mark all as read"</change>
        <change>Suggest server name based on server type</change>
        <change>Added support for esPass MIME type (application/vnd.espass-espass+zip)</change>
        <change>Removed attachment indicator for encrypted messages</change>
        <change>Don't add additional line break to the end of a message when sending</change>
        <change>Removed broken support for sending messages as 8-bit via SMTP</change>
        <change>Lots of internal changes and minor bug fixes</change>
    </release>
    <release version="5.110" versioncode="23100" date="2016-07-06">
        <change>New option: only notify for messages from contacts</change>
        <change>Added auto-configuration support for more providers</change>
        <change>Improved PGP/MIME experience</change>
        <change>Lots of internal improvements</change>
    </release>
    <release version="5.109" versioncode="23090" date="2016-05-21">
        <change>Added support for List-Post header</change>
        <change>Added support for sub-folders (WebDAV)</change>
        <change>Display notification on authentication failures</change>
        <change>Protect against the Surreptitious Sharing vulnerability</change>
        <change>Re-enabled search in message bodies</change>
        <change>Fixed support for PGP/INLINE</change>
        <change>Fixed bug where some threads had multiple entries in the message list</change>
        <change>Fixed 'reply to all'</change>
        <change>More bug fixes</change>
    </release>
    <release version="5.108" versioncode="23080" date="2016-03-22">
        <change>Added rudimentary support for reading and composing PGP/MIME messages</change>
        <change>Added support for stacked single message notifications on Android Wear</change>
        <change>Added setting to disable notifications during quiet time</change>
        <change>Added setting to show confirmation dialog when discarding message</change>
        <change>Added option to copy sender/recipient addresses to clipboard</change>
        <change>Show warning when user tries to send an email without a subject</change>
        <change>New database structure; temporarily disables fulltext search</change>
        <change>Allow importing of settings created with newer versions of K-9 Mail</change>
        <change>Added support for Server Name Indication</change>
        <change>Disabled support for SSLv3 protocol/ciphers and all RC4 ciphers</change>
        <change>Fixed bug where third-party apps couldn't delete messages from certain folders</change>
        <change>Fixed bug in settings export with certain folder names</change>
        <change>IMAP: Fall back to LOGIN command when AUTHENTICATE PLAIN fails</change>
        <change>Added auto-configuration support for more providers</change>
        <change>Added translations for Persian (Farsi) and Slovenian</change>
        <change>Updated translations</change>
        <change>More bug fixes</change>
    </release>
    <release version="5.107" versioncode="23070" date="2015-06-09">
        <change>Fixed an issue caused by the latest Android System WebView update</change>
    </release>
    <release version="5.106" versioncode="23060" date="2015-05-02">
        <change>Fixed a bug where messages where not always displayed on Android 5.x</change>
    </release>
    <release version="5.105" versioncode="23050" date="2015-03-14">
        <change>Reverted all changes introduced with v5.104 except for the bugfixes related to Android 5.1</change>
    </release>
    <release version="5.104" versioncode="23040" date="2015-03-13">
        <change>Fixed crash when selecting multiple messages on Android 5.1</change>
        <change>Fixed settings export</change>
        <change>Fixed some layout bugs</change>
        <change>Added Serbian translation</change>
        <change>Updated several translations</change>
    </release>
    <release version="5.103" versioncode="23030" date="2014-12-06">
        <change>Added ability to customize lock screen notifications (Android 5.0+ only)</change>
        <change>Fixed a bug where a certificate error was wrongly reported</change>
        <change>Updated translation</change>
    </release>
    <release version="5.102" versioncode="23020" date="2014-11-28">
        <change>Improved 'open' functionality for attachments</change>
        <change>Removed APG legacy interface</change>
        <change>Fixed bug in Russian translation</change>
    </release>
    <release version="5.101" versioncode="23010" date="2014-10-10">
        <change>Fixed build problems that caused v5.100 to request the permissions READ_CALL_LOG and WRITE_CALL_LOG</change>
    </release>
    <release version="5.100" versioncode="23000" date="2014-10-08">
        <change>Removed SSL/TLS session caching because it was causing problems</change>
    </release>
    <release version="4.905" versioncode="21008" date="2014-09-10">
        <change>Dropped support for Android versions older than 4.0.3</change>
        <change>Added ability to use client certificates for authentication</change>
        <change>Enabled support for TLSv1.1 and TLSv1.2</change>
        <change>Added SSL/TLS session caching</change>
        <change>Finer grained control for notifications</change>
        <change>Added support for delete confirmations in the message list</change>
        <change>Added the option to show the password when setting up new accounts</change>
        <change>Added privacy setting to omit the User-Agent header</change>
        <change>Added privacy setting to use UTC as timezone in mail headers</change>
        <change>Added auto configuration settings for various providers</change>
        <change>Fixed HELO/EHLO with IPv6 address literals</change>
        <change>Various bug fixes</change>
        <change>Added translations: Latvian, Estonian, Norwegian Bokmål, Galician (Spain)</change>
    </release>
    <release version="4.904" versioncode="21007" date="2014-04-18">
        <change>Added support for OpenPGP API v3</change>
        <change>Fixed problems with IMAP login</change>
        <change>Updated translations</change>
        <change>Fixed multiple bugs</change>
    </release>
    <release version="4.903" versioncode="21006" date="2014-03-06">
        <change>Offer encrypted connection by default when manually setting up an account</change>
        <change>Simplified options for authentication and security</change>
        <change>Removed auto-configuration settings for all providers that didn't support encrypted connections</change>
        <change>Improved compatibility with IMAP (proxy) servers</change>
        <change>More small fixes and improvements</change>
    </release>
    <release version="4.902" versioncode="21005" date="2014-02-23">
        <change>Avoid adding the same recipient twice when using "reply to all"</change>
        <change>Fixed a bug with bitcoin URIs</change>
        <change>Added mailbox.org to the list of providers</change>
    </release>
    <release version="4.901" versioncode="21004" date="2014-02-14">
        <change>Added a slider to allow picking a font size for the message body (40% to 250%) in settings</change>
        <change>Added support for KitKat's Storage Access Framework that allows you to attach multiple files at once</change>
        <change>Added support for apps that don't know how to properly use Android's 'share' functionality</change>
        <change>Fixed a bug with IMAP Push that could cause excessive battery drain</change>
        <change>Another attempt at working around the display bug on Asus Transformer devices</change>
        <change>Don't lose formatting of the quoted message when changing orientation while replying</change>
        <change>Disabled pull-to-refresh in search views where remote search isn't allowed</change>
        <change>More bug fixes</change>
        <change>Updated Japanese translation</change>
    </release>
    <release version="4.900" versioncode="21003" date="2014-01-22">
        <change>Fix issue 6064: Inline images don't display on KitKat</change>
        <change>Update list of German Internet providers</change>
        <change>Add provider Outlook.sk and Azet.sk to provider list</change>
        <change>Update Brazilian Portuguese, Czech, Danish, Dutch, French, Greek, Hungarian, Polish, Russian, Slovak, Spanish, and Ukrainian translations</change>
        <change>Fix POP3 STLS command</change>
        <change>Use a locale-specific date in the header of a quoted message</change>
        <change>Account preferences clean-up</change>
        <change>Make IMAP autoconfig recognize "Draft" as drafts folder</change>
        <change>Add posteo.de to providers.xml</change>
        <change>Return proper error message when certificate couldn't be verified against global key store</change>
        <change>Add support for bitcoin URIs</change>
        <change>Change the way we harden SSL/TLS sockets. Disallow a couple of weak ciphers, bring known ones in a defined order and sort unknown ciphers at the end. Also re-enable SSLv3 because it's still used a lot.</change>
        <change>Implement pruning of old certificates from LocalKeyStore. Certificates are deleted whenever server settings are changed or an account is deleted.</change>
        <change>Fix inadequate certificate validation. Proper host name validation was not being performed for certificates kept in the local keystore.  If an attacker could convince a user to accept and store an attacker's certificate, then that certificate could be used for MITM attacks, giving the attacker access to all connections to all servers in all accounts in K-9.</change>
        <change>Users can now use different certificates for different servers on the same host (listening to different ports).</change>
        <change>The above changes mean that users might have to re-accept certificates that they had previously accepted and are still using (but only if the certificate's Subject doesn't match the host that they are connecting to).</change>
        <change>Make sure to return different colors for senders with different name, but the same mail address (e.g. mails sent by certain issue tracking systems).</change>
        <change>With the new webview scrollview combo we've got loadinoverviewmode seems to behave better.</change>
        <change>Fix file selection for import Using FLAG_ACTIVITY_NO_HISTORY will cause the file selection to fail when KitKat's "Open from" activity opens a third-party activity.</change>
    </release>
    <release version="4.701" versioncode="19002" date="2013-11-06">
        <change>Overhauled how we do message view scrolling to fix a KitKat issue. Thanks to Joe Steele!</change>
        <change>Hardened TLS cipher suites and versions</change>
        <change>K-9 no longer adds blank lines to composed messages if there is no quoted text</change>
        <change>Fixed serveral issues related to message drafts</change>
        <change>Better cleanup of old data when deleting an account</change>
        <change>Worked around a bug in KitKat that stopped settings import from working</change>
        <change>Updated German, Greek, Japanese, Korean, Lithuanian, Portugese, Russian and Slovak translations</change>
    </release>
    <release version="4.700" versioncode="19001" date="2013-10-11">
        <change>Code cleanups</change>
        <change>Fixed a bug that could have caused message drafts to be sent before they were ready</change>
        <change>Updates to German, Japanese, Russian, Slovak translations</change>
        <change>Fix some small bugs in contact picture generation</change>
        <change>Fetch attachments while MessageCompose activity is running</change>
    </release>
    <release version="4.512" versioncode="18012" date="2013-09-16">
        <change>Updated auto-configuration settings to use IMAP for outlook.com</change>
        <change>Updated auto-configuration settings for gmx.de</change>
        <change>Notifications no longer show "null" when sending mail</change>
        <change>Increased compatibility with custom ROMs and newer Samsung firmwares</change>
        <change>Improved message generation</change>
        <change>Dramatically improved SMTP 8BITMIME compliance</change>
        <change>Updated Czech, French, German, Russian and Slovak translation</change>
    </release>
    <release version="4.511" versioncode="18011" date="2013-08-31">
        <change>Remove remote/local store references when deleting accounts</change>
        <change>Add visual indicator that a menu item opens a submenu</change>
        <change>Make actions shown in message view menu configurable</change>
        <change>Remove icons from the "Refile" submenu, as we don't show icons in any other submenu.</change>
        <change>Add icon for the copy action</change>
    </release>
    <release version="4.510" versioncode="18010" date="2013-08-27">
        <change>Fix erroneous SSL certificate warnings when connecting to a server that speaks STARTTLS</change>
        <change>Updates to Russian and Slovakian translations</change>
        <change>Major performance updates when opening folder lists</change>
        <change>Fix a crashing bug related to random number generation on some 3rd party roms</change>
        <change>Fixed a bug that prevented starring messages in the message list</change>
    </release>
    <release version="4.509" versioncode="18009" date="2013-08-23">
        <change>Updates to Catalan, Czech, Dutch, Finnish, French, German, Korean, Spanish and Swedish translations</change>
        <change>Several performance improvements and crash fixes</change>
        <change>tweak message list item "read item" background color so you can see the item divider a bit better</change>
        <change>Add back select/deselect action to the message list context menu</change>
        <change>Default message list checkboxes to off again</change>
        <change>move message list thread count up to the subject line</change>
        <change>add back stars to the message list UI</change>
        <change>Return to old style color chips for accounts, folders and messages.</change>
        <change>Skip incorrectly formatted/parsed LSUB/LIST replies from IMAP servers</change>
        <change>Autoconfigure SSL for provider gmx.de</change>
        <change>Autoconfiguration for a comprehensive list of .ru mail providers.</change>
        <change>Use Google's fix for the PRNG mess Source: http://android-developers.blogspot.de/2013/08/some-securerandom-thoughts.html</change>
        <change>Add an actionbar item for "add account" to the account list (if there's room)</change>
        <change>GMail-app-style generated colorful one-letter contact pictures for pictureless contacts</change>
        <change>Tighten up the account list display for narrow-screened devices like the HTC One</change>
        <change>Updated invalid certificate message to be a bit more user-friendly.</change>
        <change>Restore super-dense message list layout when the user has selected 0 lines of message preview and no contact pictures</change>
        <change>Rename "SSL" to "SSL/TLS" and "TLS" to "STARTTLS" to better explain what's really going on</change>
    </release>
    <release version="4.508" versioncode="18008" date="2013-07-18">
        <change>Move 'share' menu item back, at least for the moment</change>
    </release>
    <release version="4.507" versioncode="18007" date="2013-07-18">
        <change>Add some Russian ISPs for autoconfiguration</change>
        <change>Polish and Slovak translation updates</change>
        <change>Performance improvements</change>
        <change>Build system improvements</change>
        <change>Move 'share' menu item up a level in the menu to ease discoverability</change>
    </release>
    <release version="4.506" versioncode="18006" date="2013-07-11">
        <change>Performance improvements</change>
        <change>Added autoconfiguration for Fastmail.FM</change>
        <change>New Slovak translation</change>
        <change>Updated Italian and Russian translations</change>
        <change>Don't save signature to identity header if identity doesn't use a signature</change>
    </release>
    <release version="4.505" versioncode="18005" date="2013-07-08">
        <change>Major performance improvements in folder lists</change>
        <change>Catalan, Chinese and Russian translation updates</change>
        <change>Several bugfixes</change>
    </release>
    <release version="4.503" versioncode="18003" date="2013-07-05">
        <change>Added additional shortcuts to the Folder list</change>
        <change>Tweaks to checkboxes and color chip display</change>
        <change>Added an "empty trash" option to the Account context menu</change>
        <change>Never use extended notifications when privacy mode is enabled</change>
        <change>Removed submenu from the account context menu to work a bug in some Galaxy devices</change>
        <change>Only enable debug logging on debugging builds</change>
        <change>Bumped the minSdkVersion to 8 since we use features from SDK 8</change>
        <change>Updated Russian, French, Greek, and Brazilian Portuguese translation</change>
        <change>More bug fixes</change>
    </release>
    <release version="4.502" versioncode="18002" date="2013-05-23">
        <change>Fixed bug that prevented moving to previous and next message in some situations</change>
        <change>Updated Japanese, Czech, and Brazilian Portuguese translation</change>
        <change>Fixed a couple of bugs</change>
    </release>
    <release version="4.501" versioncode="18001" date="2013-05-10">
        <change>Added setting to automatically shrink messages to fit the screen width</change>
        <change>Updated Greek translation</change>
    </release>
    <release version="4.331" versioncode="17032" date="2013-05-07">
        <change>Checking mail from the Unified Inbox is now supported</change>
        <change>Added "mark all as read" to the menu of the message list</change>
        <change>Added sort by sender</change>
        <change>Simplified status icons in the message list</change>
        <change>Fixed inability to zoom out</change>
        <change>Composing messages in right to left languages should now work better</change>
        <change>Exclude folders Trash, Spam, and Outbox from "All messages"</change>
        <change>Fixed white "flicker" when using the dark theme</change>
        <change>Updated German translation</change>
        <change>Many bug fixes</change>
    </release>
    <release version="4.330" versioncode="17031" date="2013-03-19">
        <change>Changed appearance of the unread widget</change>
        <change>Fixed crash when opening the app from notifications</change>
        <change>Updated Finnish, Catalan translations</change>
        <change>Multiple bug fixes</change>
    </release>
    <release version="4.329" versioncode="17030" date="2013-03-14">
        <change>Changed the notification icon (Android 2.3+ only)</change>
        <change>Restored showing the unread count on top of notification icons (Android 2.x only)</change>
        <change>Show preview text of the latest message in a thread</change>
        <change>Fixed 'empty trash' functionality for POP3 accounts</change>
        <change>Added work-around for the auto-scroll issue of the message view on Jelly Bean</change>
        <change>Changed navigation when coming from a notification</change>
        <change>Don't return to home screen after forwarding/replying to a message</change>
        <change>Changed button bar style in account setup screens (Android 3+)</change>
        <change>Highlight selected message in the message list</change>
        <change>Added a series of predefined account colors that will be used before resorting to random colors</change>
        <change>Hide delete policy option not applicable to POP3 accounts</change>
        <change>Fall back to character set ISO-2022-JP when ISO-2022-JP-2 is not available</change>
        <change>Updated Korean, Danish, Finnish translations</change>
        <change>More bug fixes</change>
    </release>
    <release version="4.328" versioncode="17029" date="2013-02-20">
        <change>Fixed the changelog :)</change>
    </release>
    <release version="4.327" versioncode="17028" date="2013-02-20">
        <change>Fix dialog message when deleting multiple messages from a notification</change>
        <change>Message view / list: fix NPE when list is empty</change>
        <change>If there is no message when resuming, K-9 should return to a MessageList.</change>
        <change>Add a caching layer to EmailProvider.  Database updates can be surprisingly slow. This lead to slow updates of the user interface which in turn made working with K-9 Mail not as fun as it should be. This commit hopefully changes that.</change>
        <change>Updated Japanese translation</change>
        <change>Updated French translation</change>
        <change>Updated Czech localization</change>
    </release>
    <release version="4.326" versioncode="17027" date="2013-02-16">
        <change>Korean translation update</change>
        <change>Message header area overhauled</change>
        <change>Holo theme improvements</change>
        <change>Fix several NPEes</change>
        <change>Finnish translation update</change>
        <change>Improve last folder update time formatting.</change>
        <change>Experimental change to move most of our refile buttons into a refile submenu. Specifically to elicit feedback. I don't expect this change to stick around in its current form. But I do want to get a sense of whether it's something that makes people happy or angry</change>
        <change>Clean up date handling</change>
        <change>Update German translation</change>
        <change>Add animated notification icon for "check mail"</change>
        <change>There's no good reason to exclude the Subject from the "full headers" view, especicially since we now play games with it sometimes showing up in the header and sometimes in the titlebar</change>
        <change>Switch our font sizes to have a "default", which is the size described in the XML.</change>
        <change>Add optional contact pictures to message list</change>
        <change>Remove text selection menu item for JB and higher.  Those versions have text selection support built-in (via long pressing the WebView).</change>
        <change>Move message view theme setting from message view menu to global prefs by default.</change>
        <change>Move "show all headers" into the menu (and out of the UI)</change>
    </release>
    <release version="4.325" versioncode="17026" date="2013-02-07">
        <change>Bug fixes (threading, checkboxes)</change>
        <change>German translation update</change>
    </release>
    <release version="4.324" versioncode="17025" date="2013-02-06">
        <change>Bug fixes</change>
        <change>Improved animations when showing the message list</change>
    </release>
    <release version="4.323" versioncode="17024" date="2013-02-05">
        <change>Bug fixes</change>
        <change>Updates to Finnish and French translations</change>
        <change>Put back prev/next buttons in non-split message views</change>
    </release>
    <release version="4.322" versioncode="17023" date="2013-02-04">
        <change>Added a setting to enable split-screen mode (display message list next to message content)</change>
        <change>Show a thread as unread/starred if at least one message is unread/starred</change>
        <change>Modified the preview lines setting to allow disabling message preview in message list</change>
        <change>Remember the scroll position of the message list</change>
        <change>Changed the color picker</change>
        <change>Improved certificate failure notifications</change>
        <change>Fixed a bug that prevented third-party apps from reading the number of unread messages</change>
        <change>Fixed a bug that caused the app to load too many messages when you clicked "Load more messages"</change>
        <change>Updated Finnish, French, German, Dutch translations</change>
    </release>
    <release version="4.321" versioncode="17022" date="2013-01-16">
        <change>Fixed some bugs related to message threading</change>
        <change>Improved search for folders in the folder list</change>
        <change>Added support for wrapping long folder names in the folder list</change>
        <change>Added a progress indicator for remote searches</change>
        <change>Reworked messagelist progress indicators</change>
        <change>Improved notifications on SSL certificate validation failures</change>
        <change>Updated Finnish, French, Spanish translations</change>
        <change>Fixes to the new notificiations</change>
        <change>Improvements to database upgrade infrastructure</change>
        <change>Added the ability to search all local messages from the folder list</change>
        <change>Added button to show this about screen</change>
        <change>Close thread view when last message has been moved/deleted</change>
        <change>Performance improvements</change>
    </release>
    <release version="4.320" versioncode="17021" date="2013-01-11">
        <change>Added 'Account settings' back to the account context menu</change>
        <change>Added 'Refresh' and 'Settings' back to the folder context menu</change>
        <change>Minor bug fixes</change>
    </release>
    <release version="4.319" versioncode="17020" date="2013-01-08">
        <change>Added Jelly Bean-style notifications</change>
    </release>

</changelog><|MERGE_RESOLUTION|>--- conflicted
+++ resolved
@@ -5,7 +5,6 @@
      Locale-specific versions are kept in res/raw-<locale qualifier>/changelog.xml.
 -->
 <changelog>
-<<<<<<< HEAD
     <release version="6.711" versioncode="37011" date="2023-10-04">
         <change>Simplified the app icon so it can be a vector drawable</change>
         <change>Improved screen reader experience in various places</change>
@@ -75,10 +74,9 @@
         <change>Improved logging when exporting settings to a file fails</change>
         <change>Fixed various crashes</change>
         <change>Updated translations</change>
-=======
+    </release>
     <release version="6.603" versioncode="36003" date="2023-10-12">
         <change>Fixed settings import/export of identities without a name or description</change>
->>>>>>> 33f3215a
     </release>
     <release version="6.602" versioncode="36002" date="2023-05-11">
         <change>Change primary action in message view header from "reply all" to "reply"</change>
