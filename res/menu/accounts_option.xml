--- conflicted
+++ resolved
@@ -31,9 +31,10 @@
 		<item android:id="@+id/search"
 		android:title="@string/search_action" />
 	-->
-<<<<<<< HEAD
-            <item android:id="@+id/edit_prefs"
-                android:title="@string/global_settings_action"  />
+        <item android:id="@+id/edit_prefs"
+        android:title="@string/preferences_action" 
+        android:icon="@android:drawable/ic_menu_preferences"
+    />
         <item android:id="@+id/import_export"
             android:title="@string/import_export_action">
         <menu>
@@ -43,10 +44,4 @@
                android:title="@string/settings_import" /> 
         </menu>
     </item>
-=======
-        <item android:id="@+id/edit_prefs"
-        android:title="@string/preferences_action" 
-        android:icon="@android:drawable/ic_menu_preferences"
-    />
->>>>>>> 2058fc37
 </menu>